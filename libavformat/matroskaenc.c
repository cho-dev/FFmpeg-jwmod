/*
 * Matroska muxer
 * Copyright (c) 2007 David Conrad
 *
 * This file is part of FFmpeg.
 *
 * FFmpeg is free software; you can redistribute it and/or
 * modify it under the terms of the GNU Lesser General Public
 * License as published by the Free Software Foundation; either
 * version 2.1 of the License, or (at your option) any later version.
 *
 * FFmpeg is distributed in the hope that it will be useful,
 * but WITHOUT ANY WARRANTY; without even the implied warranty of
 * MERCHANTABILITY or FITNESS FOR A PARTICULAR PURPOSE.  See the GNU
 * Lesser General Public License for more details.
 *
 * You should have received a copy of the GNU Lesser General Public
 * License along with FFmpeg; if not, write to the Free Software
 * Foundation, Inc., 51 Franklin Street, Fifth Floor, Boston, MA 02110-1301 USA
 */

#include "avc.h"
#include "avformat.h"
#include "avio_internal.h"
#include "avlanguage.h"
#include "flacenc.h"
#include "internal.h"
#include "isom.h"
#include "matroska.h"
#include "riff.h"
#include "wv.h"

#include "libavutil/avstring.h"
#include "libavutil/dict.h"
#include "libavutil/intfloat.h"
#include "libavutil/intreadwrite.h"
#include "libavutil/lfg.h"
#include "libavutil/mathematics.h"
#include "libavutil/opt.h"
#include "libavutil/random_seed.h"
#include "libavutil/samplefmt.h"
#include "libavutil/sha.h"

#include "libavcodec/xiph.h"
#include "libavcodec/mpeg4audio.h"

typedef struct ebml_master {
    int64_t         pos;                ///< absolute offset in the file where the master's elements start
    int             sizebytes;          ///< how many bytes were reserved for the size
} ebml_master;

typedef struct mkv_seekhead_entry {
    unsigned int    elementid;
    uint64_t        segmentpos;
} mkv_seekhead_entry;

typedef struct mkv_seekhead {
    int64_t                 filepos;
    int64_t                 segment_offset;     ///< the file offset to the beginning of the segment
    int                     reserved_size;      ///< -1 if appending to file
    int                     max_entries;
    mkv_seekhead_entry      *entries;
    int                     num_entries;
} mkv_seekhead;

typedef struct {
    uint64_t        pts;
    int             tracknum;
    int64_t         cluster_pos;        ///< file offset of the cluster containing the block
    int64_t         relative_pos;       ///< relative offset from the position of the cluster containing the block
} mkv_cuepoint;

typedef struct {
    int64_t         segment_offset;
    mkv_cuepoint    *entries;
    int             num_entries;
} mkv_cues;

typedef struct {
    int             write_dts;
    int             has_cue;
} mkv_track;

#define MODE_MATROSKAv2 0x01
#define MODE_WEBM       0x02

typedef struct MatroskaMuxContext {
    const AVClass  *class;
    int             mode;
    AVIOContext   *dyn_bc;
    ebml_master     segment;
    int64_t         segment_offset;
    ebml_master     cluster;
    int64_t         cluster_pos;        ///< file offset of the current cluster
    int64_t         cluster_pts;
    int64_t         duration_offset;
    int64_t         duration;
    mkv_seekhead    *main_seekhead;
    mkv_cues        *cues;
    mkv_track       *tracks;

    AVPacket        cur_audio_pkt;

    int have_attachments;

    int reserve_cues_space;
    int cluster_size_limit;
    int64_t cues_pos;
    int64_t cluster_time_limit;

    uint32_t chapter_id_offset;
} MatroskaMuxContext;


/** 2 bytes * 3 for EBML IDs, 3 1-byte EBML lengths, 8 bytes for 64 bit
 * offset, 4 bytes for target EBML ID */
#define MAX_SEEKENTRY_SIZE 21

/** per-cuepoint-track - 4 1-byte EBML IDs, 4 1-byte EBML sizes, 3
 * 8-byte uint max */
#define MAX_CUETRACKPOS_SIZE 32

/** per-cuepoint - 2 1-byte EBML IDs, 2 1-byte EBML sizes, 8-byte uint max */
#define MAX_CUEPOINT_SIZE(num_tracks) 12 + MAX_CUETRACKPOS_SIZE*num_tracks

/** Seek preroll value for opus */
#define OPUS_SEEK_PREROLL 80000000


static int ebml_id_size(unsigned int id)
{
    return (av_log2(id+1)-1)/7+1;
}

static void put_ebml_id(AVIOContext *pb, unsigned int id)
{
    int i = ebml_id_size(id);
    while (i--)
        avio_w8(pb, (uint8_t)(id >> (i*8)));
}

/**
 * Write an EBML size meaning "unknown size".
 *
 * @param bytes The number of bytes the size should occupy (maximum: 8).
 */
static void put_ebml_size_unknown(AVIOContext *pb, int bytes)
{
    av_assert0(bytes <= 8);
    avio_w8(pb, 0x1ff >> bytes);
    ffio_fill(pb, 0xff, bytes - 1);
}

/**
 * Calculate how many bytes are needed to represent a given number in EBML.
 */
static int ebml_num_size(uint64_t num)
{
    int bytes = 1;
    while ((num+1) >> bytes*7) bytes++;
    return bytes;
}

/**
 * Write a number in EBML variable length format.
 *
 * @param bytes The number of bytes that need to be used to write the number.
 *              If zero, any number of bytes can be used.
 */
static void put_ebml_num(AVIOContext *pb, uint64_t num, int bytes)
{
    int i, needed_bytes = ebml_num_size(num);

    // sizes larger than this are currently undefined in EBML
    av_assert0(num < (1ULL<<56)-1);

    if (bytes == 0)
        // don't care how many bytes are used, so use the min
        bytes = needed_bytes;
    // the bytes needed to write the given size would exceed the bytes
    // that we need to use, so write unknown size. This shouldn't happen.
    av_assert0(bytes >= needed_bytes);

    num |= 1ULL << bytes*7;
    for (i = bytes - 1; i >= 0; i--)
        avio_w8(pb, (uint8_t)(num >> i*8));
}

static void put_ebml_uint(AVIOContext *pb, unsigned int elementid, uint64_t val)
{
    int i, bytes = 1;
    uint64_t tmp = val;
    while (tmp>>=8) bytes++;

    put_ebml_id(pb, elementid);
    put_ebml_num(pb, bytes, 0);
    for (i = bytes - 1; i >= 0; i--)
        avio_w8(pb, (uint8_t)(val >> i*8));
}

static void put_ebml_float(AVIOContext *pb, unsigned int elementid, double val)
{
    put_ebml_id(pb, elementid);
    put_ebml_num(pb, 8, 0);
    avio_wb64(pb, av_double2int(val));
}

static void put_ebml_binary(AVIOContext *pb, unsigned int elementid,
                            const void *buf, int size)
{
    put_ebml_id(pb, elementid);
    put_ebml_num(pb, size, 0);
    avio_write(pb, buf, size);
}

static void put_ebml_string(AVIOContext *pb, unsigned int elementid, const char *str)
{
    put_ebml_binary(pb, elementid, str, strlen(str));
}

/**
 * Write a void element of a given size. Useful for reserving space in
 * the file to be written to later.
 *
 * @param size The number of bytes to reserve, which must be at least 2.
 */
static void put_ebml_void(AVIOContext *pb, uint64_t size)
{
    int64_t currentpos = avio_tell(pb);

    av_assert0(size >= 2);

    put_ebml_id(pb, EBML_ID_VOID);
    // we need to subtract the length needed to store the size from the
    // size we need to reserve so 2 cases, we use 8 bytes to store the
    // size if possible, 1 byte otherwise
    if (size < 10)
        put_ebml_num(pb, size-1, 0);
    else
        put_ebml_num(pb, size-9, 8);
    ffio_fill(pb, 0, currentpos + size - avio_tell(pb));
}

static ebml_master start_ebml_master(AVIOContext *pb, unsigned int elementid, uint64_t expectedsize)
{
    int bytes = expectedsize ? ebml_num_size(expectedsize) : 8;
    put_ebml_id(pb, elementid);
    put_ebml_size_unknown(pb, bytes);
    return (ebml_master){ avio_tell(pb), bytes };
}

static void end_ebml_master(AVIOContext *pb, ebml_master master)
{
    int64_t pos = avio_tell(pb);

    if (avio_seek(pb, master.pos - master.sizebytes, SEEK_SET) < 0)
        return;
    put_ebml_num(pb, pos - master.pos, master.sizebytes);
    avio_seek(pb, pos, SEEK_SET);
}

static void put_xiph_size(AVIOContext *pb, int size)
{
    ffio_fill(pb, 255, size / 255);
    avio_w8(pb, size % 255);
}

/**
 * Initialize a mkv_seekhead element to be ready to index level 1 Matroska
 * elements. If a maximum number of elements is specified, enough space
 * will be reserved at the current file location to write a seek head of
 * that size.
 *
 * @param segment_offset The absolute offset to the position in the file
 *                       where the segment begins.
 * @param numelements The maximum number of elements that will be indexed
 *                    by this seek head, 0 if unlimited.
 */
static mkv_seekhead * mkv_start_seekhead(AVIOContext *pb, int64_t segment_offset, int numelements)
{
    mkv_seekhead *new_seekhead = av_mallocz(sizeof(mkv_seekhead));
    if (new_seekhead == NULL)
        return NULL;

    new_seekhead->segment_offset = segment_offset;

    if (numelements > 0) {
        new_seekhead->filepos = avio_tell(pb);
        // 21 bytes max for a seek entry, 10 bytes max for the SeekHead ID
        // and size, and 3 bytes to guarantee that an EBML void element
        // will fit afterwards
        new_seekhead->reserved_size = numelements * MAX_SEEKENTRY_SIZE + 13;
        new_seekhead->max_entries = numelements;
        put_ebml_void(pb, new_seekhead->reserved_size);
    }
    return new_seekhead;
}

static int mkv_add_seekhead_entry(mkv_seekhead *seekhead, unsigned int elementid, uint64_t filepos)
{
    mkv_seekhead_entry *entries = seekhead->entries;

    // don't store more elements than we reserved space for
    if (seekhead->max_entries > 0 && seekhead->max_entries <= seekhead->num_entries)
        return -1;

    entries = av_realloc(entries, (seekhead->num_entries + 1) * sizeof(mkv_seekhead_entry));
    if (entries == NULL)
        return AVERROR(ENOMEM);

    entries[seekhead->num_entries  ].elementid = elementid;
    entries[seekhead->num_entries++].segmentpos = filepos - seekhead->segment_offset;

    seekhead->entries = entries;
    return 0;
}

/**
 * Write the seek head to the file and free it. If a maximum number of
 * elements was specified to mkv_start_seekhead(), the seek head will
 * be written at the location reserved for it. Otherwise, it is written
 * at the current location in the file.
 *
 * @return The file offset where the seekhead was written,
 * -1 if an error occurred.
 */
static int64_t mkv_write_seekhead(AVIOContext *pb, mkv_seekhead *seekhead)
{
    ebml_master metaseek, seekentry;
    int64_t currentpos;
    int i;

    currentpos = avio_tell(pb);

    if (seekhead->reserved_size > 0) {
        if (avio_seek(pb, seekhead->filepos, SEEK_SET) < 0) {
            currentpos = -1;
            goto fail;
        }
    }

    metaseek = start_ebml_master(pb, MATROSKA_ID_SEEKHEAD, seekhead->reserved_size);
    for (i = 0; i < seekhead->num_entries; i++) {
        mkv_seekhead_entry *entry = &seekhead->entries[i];

        seekentry = start_ebml_master(pb, MATROSKA_ID_SEEKENTRY, MAX_SEEKENTRY_SIZE);

        put_ebml_id(pb, MATROSKA_ID_SEEKID);
        put_ebml_num(pb, ebml_id_size(entry->elementid), 0);
        put_ebml_id(pb, entry->elementid);

        put_ebml_uint(pb, MATROSKA_ID_SEEKPOSITION, entry->segmentpos);
        end_ebml_master(pb, seekentry);
    }
    end_ebml_master(pb, metaseek);

    if (seekhead->reserved_size > 0) {
        uint64_t remaining = seekhead->filepos + seekhead->reserved_size - avio_tell(pb);
        put_ebml_void(pb, remaining);
        avio_seek(pb, currentpos, SEEK_SET);

        currentpos = seekhead->filepos;
    }
fail:
    av_free(seekhead->entries);
    av_free(seekhead);

    return currentpos;
}

static mkv_cues * mkv_start_cues(int64_t segment_offset)
{
    mkv_cues *cues = av_mallocz(sizeof(mkv_cues));
    if (cues == NULL)
        return NULL;

    cues->segment_offset = segment_offset;
    return cues;
}

static int mkv_add_cuepoint(mkv_cues *cues, int stream, int64_t ts, int64_t cluster_pos, int64_t relative_pos)
{
    mkv_cuepoint *entries = cues->entries;

    if (ts < 0)
        return 0;

    entries = av_realloc(entries, (cues->num_entries + 1) * sizeof(mkv_cuepoint));
    if (entries == NULL)
        return AVERROR(ENOMEM);

    entries[cues->num_entries  ].pts = ts;
    entries[cues->num_entries  ].tracknum = stream + 1;
    entries[cues->num_entries  ].cluster_pos = cluster_pos - cues->segment_offset;
    entries[cues->num_entries++].relative_pos = relative_pos;

    cues->entries = entries;
    return 0;
}

static int64_t mkv_write_cues(AVIOContext *pb, mkv_cues *cues, mkv_track *tracks, int num_tracks)
{
    ebml_master cues_element;
    int64_t currentpos;
    int i, j;

    currentpos = avio_tell(pb);
    cues_element = start_ebml_master(pb, MATROSKA_ID_CUES, 0);

    for (i = 0; i < cues->num_entries; i++) {
        ebml_master cuepoint, track_positions;
        mkv_cuepoint *entry = &cues->entries[i];
        uint64_t pts = entry->pts;

        cuepoint = start_ebml_master(pb, MATROSKA_ID_POINTENTRY, MAX_CUEPOINT_SIZE(num_tracks));
        put_ebml_uint(pb, MATROSKA_ID_CUETIME, pts);

        // put all the entries from different tracks that have the exact same
        // timestamp into the same CuePoint
        for (j = 0; j < num_tracks; j++)
            tracks[j].has_cue = 0;
        for (j = 0; j < cues->num_entries - i && entry[j].pts == pts; j++) {
            int tracknum = entry[j].tracknum - 1;
            av_assert0(tracknum>=0 && tracknum<num_tracks);
            if (tracks[tracknum].has_cue)
                continue;
            tracks[tracknum].has_cue = 1;
            track_positions = start_ebml_master(pb, MATROSKA_ID_CUETRACKPOSITION, MAX_CUETRACKPOS_SIZE);
            put_ebml_uint(pb, MATROSKA_ID_CUETRACK           , entry[j].tracknum   );
            put_ebml_uint(pb, MATROSKA_ID_CUECLUSTERPOSITION , entry[j].cluster_pos);
            put_ebml_uint(pb, MATROSKA_ID_CUERELATIVEPOSITION, entry[j].relative_pos);
            end_ebml_master(pb, track_positions);
        }
        i += j - 1;
        end_ebml_master(pb, cuepoint);
    }
    end_ebml_master(pb, cues_element);

    return currentpos;
}

static int put_xiph_codecpriv(AVFormatContext *s, AVIOContext *pb, AVCodecContext *codec)
{
    uint8_t *header_start[3];
    int header_len[3];
    int first_header_size;
    int j;

    if (codec->codec_id == AV_CODEC_ID_VORBIS)
        first_header_size = 30;
    else
        first_header_size = 42;

    if (avpriv_split_xiph_headers(codec->extradata, codec->extradata_size,
                              first_header_size, header_start, header_len) < 0) {
        av_log(s, AV_LOG_ERROR, "Extradata corrupt.\n");
        return -1;
    }

    avio_w8(pb, 2);                    // number packets - 1
    for (j = 0; j < 2; j++) {
        put_xiph_size(pb, header_len[j]);
    }
    for (j = 0; j < 3; j++)
        avio_write(pb, header_start[j], header_len[j]);

    return 0;
}

static int put_wv_codecpriv(AVIOContext *pb, AVCodecContext *codec)
{
    if (codec->extradata && codec->extradata_size == 2)
        avio_write(pb, codec->extradata, 2);
    else
        avio_wl16(pb, 0x403); // fallback to the version mentioned in matroska specs
    return 0;
}

static void get_aac_sample_rates(AVFormatContext *s, AVCodecContext *codec, int *sample_rate, int *output_sample_rate)
{
    MPEG4AudioConfig mp4ac;

    if (avpriv_mpeg4audio_get_config(&mp4ac, codec->extradata,
                                     codec->extradata_size * 8, 1) < 0) {
        av_log(s, AV_LOG_WARNING, "Error parsing AAC extradata, unable to determine samplerate.\n");
        return;
    }

    *sample_rate        = mp4ac.sample_rate;
    *output_sample_rate = mp4ac.ext_sample_rate;
}

static int mkv_write_codecprivate(AVFormatContext *s, AVIOContext *pb, AVCodecContext *codec, int native_id, int qt_id)
{
    AVIOContext *dyn_cp;
    uint8_t *codecpriv;
    int ret, codecpriv_size;

    ret = avio_open_dyn_buf(&dyn_cp);
    if(ret < 0)
        return ret;

    if (native_id) {
        if (codec->codec_id == AV_CODEC_ID_VORBIS || codec->codec_id == AV_CODEC_ID_THEORA)
            ret = put_xiph_codecpriv(s, dyn_cp, codec);
        else if (codec->codec_id == AV_CODEC_ID_FLAC)
            ret = ff_flac_write_header(dyn_cp, codec, 1);
        else if (codec->codec_id == AV_CODEC_ID_WAVPACK)
            ret = put_wv_codecpriv(dyn_cp, codec);
        else if (codec->codec_id == AV_CODEC_ID_H264)
            ret = ff_isom_write_avcc(dyn_cp, codec->extradata, codec->extradata_size);
        else if (codec->codec_id == AV_CODEC_ID_ALAC) {
            if (codec->extradata_size < 36) {
                av_log(s, AV_LOG_ERROR,
                       "Invalid extradata found, ALAC expects a 36-byte "
                       "QuickTime atom.");
                ret = AVERROR_INVALIDDATA;
            } else
                avio_write(dyn_cp, codec->extradata + 12,
                                   codec->extradata_size - 12);
        }
        else if (codec->extradata_size && codec->codec_id != AV_CODEC_ID_TTA)
            avio_write(dyn_cp, codec->extradata, codec->extradata_size);
    } else if (codec->codec_type == AVMEDIA_TYPE_VIDEO) {
        if (qt_id) {
            if (!codec->codec_tag)
                codec->codec_tag = ff_codec_get_tag(ff_codec_movvideo_tags, codec->codec_id);
            if (codec->extradata_size)
                avio_write(dyn_cp, codec->extradata, codec->extradata_size);
        } else {
            if (!codec->codec_tag)
                codec->codec_tag = ff_codec_get_tag(ff_codec_bmp_tags, codec->codec_id);
            if (!codec->codec_tag) {
                av_log(s, AV_LOG_ERROR, "No bmp codec tag found for codec %s\n",
                       avcodec_get_name(codec->codec_id));
                ret = AVERROR(EINVAL);
            }

            ff_put_bmp_header(dyn_cp, codec, ff_codec_bmp_tags, 0);
        }

    } else if (codec->codec_type == AVMEDIA_TYPE_AUDIO) {
        unsigned int tag;
        tag = ff_codec_get_tag(ff_codec_wav_tags, codec->codec_id);
        if (!tag) {
            av_log(s, AV_LOG_ERROR, "No wav codec tag found for codec %s\n",
                   avcodec_get_name(codec->codec_id));
            ret = AVERROR(EINVAL);
        }
        if (!codec->codec_tag)
            codec->codec_tag = tag;

        ff_put_wav_header(dyn_cp, codec);
    }

    codecpriv_size = avio_close_dyn_buf(dyn_cp, &codecpriv);
    if (codecpriv_size)
        put_ebml_binary(pb, MATROSKA_ID_CODECPRIVATE, codecpriv, codecpriv_size);
    av_free(codecpriv);
    return ret;
}

static int mkv_write_tracks(AVFormatContext *s)
{
    MatroskaMuxContext *mkv = s->priv_data;
    AVIOContext *pb = s->pb;
    ebml_master tracks;
    int i, j, ret, default_stream_exists = 0;

    ret = mkv_add_seekhead_entry(mkv->main_seekhead, MATROSKA_ID_TRACKS, avio_tell(pb));
    if (ret < 0) return ret;

    tracks = start_ebml_master(pb, MATROSKA_ID_TRACKS, 0);
    for (i = 0; i < s->nb_streams; i++) {
        AVStream *st = s->streams[i];
        default_stream_exists |= st->disposition & AV_DISPOSITION_DEFAULT;
    }
    for (i = 0; i < s->nb_streams; i++) {
        AVStream *st = s->streams[i];
        AVCodecContext *codec = st->codec;
        ebml_master subinfo, track;
        int native_id = 0;
        int qt_id = 0;
        int bit_depth = av_get_bits_per_sample(codec->codec_id);
        int sample_rate = codec->sample_rate;
        int output_sample_rate = 0;
        AVDictionaryEntry *tag;

        if (codec->codec_type == AVMEDIA_TYPE_ATTACHMENT) {
            mkv->have_attachments = 1;
            continue;
        }

        if (!bit_depth)
            bit_depth = av_get_bytes_per_sample(codec->sample_fmt) << 3;
        if (!bit_depth)
            bit_depth = codec->bits_per_coded_sample;

        if (codec->codec_id == AV_CODEC_ID_AAC)
            get_aac_sample_rates(s, codec, &sample_rate, &output_sample_rate);

        track = start_ebml_master(pb, MATROSKA_ID_TRACKENTRY, 0);
        put_ebml_uint (pb, MATROSKA_ID_TRACKNUMBER     , i + 1);
        put_ebml_uint (pb, MATROSKA_ID_TRACKUID        , i + 1);
        put_ebml_uint (pb, MATROSKA_ID_TRACKFLAGLACING , 0);    // no lacing (yet)

        if ((tag = av_dict_get(st->metadata, "title", NULL, 0)))
            put_ebml_string(pb, MATROSKA_ID_TRACKNAME, tag->value);
        tag = av_dict_get(st->metadata, "language", NULL, 0);
        if (mkv->mode != MODE_WEBM || codec->codec_id != AV_CODEC_ID_WEBVTT) {
            put_ebml_string(pb, MATROSKA_ID_TRACKLANGUAGE, tag ? tag->value:"und");
        } else if (tag && tag->value) {
            put_ebml_string(pb, MATROSKA_ID_TRACKLANGUAGE, tag->value);
        }

<<<<<<< HEAD
        if (default_stream_exists) {
=======
        // The default value for TRACKFLAGDEFAULT is 1, so add element
        // if we need to clear it.
        if (!(st->disposition & AV_DISPOSITION_DEFAULT))
>>>>>>> f812eeda
            put_ebml_uint(pb, MATROSKA_ID_TRACKFLAGDEFAULT, !!(st->disposition & AV_DISPOSITION_DEFAULT));
        }
        if (st->disposition & AV_DISPOSITION_FORCED)
            put_ebml_uint(pb, MATROSKA_ID_TRACKFLAGFORCED, 1);

        if (mkv->mode == MODE_WEBM && codec->codec_id == AV_CODEC_ID_WEBVTT) {
            const char *codec_id;
            if (st->disposition & AV_DISPOSITION_CAPTIONS) {
                codec_id = "D_WEBVTT/CAPTIONS";
                native_id = MATROSKA_TRACK_TYPE_SUBTITLE;
            } else if (st->disposition & AV_DISPOSITION_DESCRIPTIONS) {
                codec_id = "D_WEBVTT/DESCRIPTIONS";
                native_id = MATROSKA_TRACK_TYPE_METADATA;
            } else if (st->disposition & AV_DISPOSITION_METADATA) {
                codec_id = "D_WEBVTT/METADATA";
                native_id = MATROSKA_TRACK_TYPE_METADATA;
            } else {
                codec_id = "D_WEBVTT/SUBTITLES";
                native_id = MATROSKA_TRACK_TYPE_SUBTITLE;
            }
            put_ebml_string(pb, MATROSKA_ID_CODECID, codec_id);
        } else {
            // look for a codec ID string specific to mkv to use,
            // if none are found, use AVI codes
            for (j = 0; ff_mkv_codec_tags[j].id != AV_CODEC_ID_NONE; j++) {
                if (ff_mkv_codec_tags[j].id == codec->codec_id) {
                    put_ebml_string(pb, MATROSKA_ID_CODECID, ff_mkv_codec_tags[j].str);
                    native_id = 1;
                    break;
                }
            }
        }

        if (codec->codec_id == AV_CODEC_ID_OPUS) {
            put_ebml_uint(pb, MATROSKA_ID_SEEKPREROLL, OPUS_SEEK_PREROLL);
        }

        if (mkv->mode == MODE_WEBM && !(codec->codec_id == AV_CODEC_ID_VP8 ||
                                        codec->codec_id == AV_CODEC_ID_VP9 ||
                                      ((codec->codec_id == AV_CODEC_ID_OPUS)&&(codec->strict_std_compliance <= FF_COMPLIANCE_EXPERIMENTAL)) ||
                                        codec->codec_id == AV_CODEC_ID_VORBIS ||
                                        codec->codec_id == AV_CODEC_ID_WEBVTT)) {
            av_log(s, AV_LOG_ERROR,
                   "Only VP8,VP9 video and Vorbis,Opus(experimental, use -strict -2) audio and WebVTT subtitles are supported for WebM.\n");
            return AVERROR(EINVAL);
        }

        switch (codec->codec_type) {
            case AVMEDIA_TYPE_VIDEO:
                put_ebml_uint(pb, MATROSKA_ID_TRACKTYPE, MATROSKA_TRACK_TYPE_VIDEO);
                if(st->avg_frame_rate.num && st->avg_frame_rate.den && 1.0/av_q2d(st->avg_frame_rate) > av_q2d(codec->time_base))
                    put_ebml_uint(pb, MATROSKA_ID_TRACKDEFAULTDURATION, 1E9/av_q2d(st->avg_frame_rate));
                else
                    put_ebml_uint(pb, MATROSKA_ID_TRACKDEFAULTDURATION, av_q2d(codec->time_base)*1E9);

                if (!native_id &&
                      ff_codec_get_tag(ff_codec_movvideo_tags, codec->codec_id) &&
                    (!ff_codec_get_tag(ff_codec_bmp_tags,   codec->codec_id)
                     || codec->codec_id == AV_CODEC_ID_SVQ1
                     || codec->codec_id == AV_CODEC_ID_SVQ3
                     || codec->codec_id == AV_CODEC_ID_CINEPAK))
                    qt_id = 1;

                if (qt_id)
                    put_ebml_string(pb, MATROSKA_ID_CODECID, "V_QUICKTIME");
                else if (!native_id) {
                    // if there is no mkv-specific codec ID, use VFW mode
                    put_ebml_string(pb, MATROSKA_ID_CODECID, "V_MS/VFW/FOURCC");
                    mkv->tracks[i].write_dts = 1;
                }

                subinfo = start_ebml_master(pb, MATROSKA_ID_TRACKVIDEO, 0);
                // XXX: interlace flag?
                put_ebml_uint (pb, MATROSKA_ID_VIDEOPIXELWIDTH , codec->width);
                put_ebml_uint (pb, MATROSKA_ID_VIDEOPIXELHEIGHT, codec->height);

                if ((tag = av_dict_get(st->metadata, "stereo_mode", NULL, 0)) ||
                    (tag = av_dict_get( s->metadata, "stereo_mode", NULL, 0))) {
                    // save stereo mode flag
                    uint64_t st_mode = MATROSKA_VIDEO_STEREO_MODE_COUNT;

                    for (j=0; j<MATROSKA_VIDEO_STEREO_MODE_COUNT; j++)
                        if (!strcmp(tag->value, ff_matroska_video_stereo_mode[j])){
                            st_mode = j;
                            break;
                        }

                    if ((mkv->mode == MODE_WEBM && st_mode > 3 && st_mode != 11)
                        || st_mode >= MATROSKA_VIDEO_STEREO_MODE_COUNT) {
                        av_log(s, AV_LOG_ERROR,
                               "The specified stereo mode is not valid.\n");
                        return AVERROR(EINVAL);
                    } else
                        put_ebml_uint(pb, MATROSKA_ID_VIDEOSTEREOMODE, st_mode);
                }

                if ((tag = av_dict_get(st->metadata, "alpha_mode", NULL, 0)) ||
                    (tag = av_dict_get( s->metadata, "alpha_mode", NULL, 0)) ||
                    (codec->pix_fmt == AV_PIX_FMT_YUVA420P)) {
                    put_ebml_uint(pb, MATROSKA_ID_VIDEOALPHAMODE, 1);
                }

                if (st->sample_aspect_ratio.num) {
                    int64_t d_width = av_rescale(codec->width, st->sample_aspect_ratio.num, st->sample_aspect_ratio.den);
                    if (d_width > INT_MAX) {
                        av_log(s, AV_LOG_ERROR, "Overflow in display width\n");
                        return AVERROR(EINVAL);
                    }
                    put_ebml_uint(pb, MATROSKA_ID_VIDEODISPLAYWIDTH , d_width);
                    put_ebml_uint(pb, MATROSKA_ID_VIDEODISPLAYHEIGHT, codec->height);
                }

                if (codec->codec_id == AV_CODEC_ID_RAWVIDEO) {
                    uint32_t color_space = av_le2ne32(codec->codec_tag);
                    put_ebml_binary(pb, MATROSKA_ID_VIDEOCOLORSPACE, &color_space, sizeof(color_space));
                }
                end_ebml_master(pb, subinfo);
                break;

            case AVMEDIA_TYPE_AUDIO:
                put_ebml_uint(pb, MATROSKA_ID_TRACKTYPE, MATROSKA_TRACK_TYPE_AUDIO);

                if (!native_id)
                    // no mkv-specific ID, use ACM mode
                    put_ebml_string(pb, MATROSKA_ID_CODECID, "A_MS/ACM");

                subinfo = start_ebml_master(pb, MATROSKA_ID_TRACKAUDIO, 0);
                put_ebml_uint  (pb, MATROSKA_ID_AUDIOCHANNELS    , codec->channels);
                put_ebml_float (pb, MATROSKA_ID_AUDIOSAMPLINGFREQ, sample_rate);
                if (output_sample_rate)
                    put_ebml_float(pb, MATROSKA_ID_AUDIOOUTSAMPLINGFREQ, output_sample_rate);
                if (bit_depth)
                    put_ebml_uint(pb, MATROSKA_ID_AUDIOBITDEPTH, bit_depth);
                end_ebml_master(pb, subinfo);
                break;

            case AVMEDIA_TYPE_SUBTITLE:
                if (!native_id) {
                    av_log(s, AV_LOG_ERROR, "Subtitle codec %d is not supported.\n", codec->codec_id);
                    return AVERROR(ENOSYS);
                }

                if (mkv->mode != MODE_WEBM || codec->codec_id != AV_CODEC_ID_WEBVTT)
                    native_id = MATROSKA_TRACK_TYPE_SUBTITLE;

                put_ebml_uint(pb, MATROSKA_ID_TRACKTYPE, native_id);
                break;
            default:
                av_log(s, AV_LOG_ERROR, "Only audio, video, and subtitles are supported for Matroska.\n");
                return AVERROR(EINVAL);
        }

        if (mkv->mode != MODE_WEBM || codec->codec_id != AV_CODEC_ID_WEBVTT) {
            ret = mkv_write_codecprivate(s, pb, codec, native_id, qt_id);
            if (ret < 0) return ret;
        }

        end_ebml_master(pb, track);

        // ms precision is the de-facto standard timescale for mkv files
        avpriv_set_pts_info(st, 64, 1, 1000);
    }
    end_ebml_master(pb, tracks);
    return 0;
}

static int mkv_write_chapters(AVFormatContext *s)
{
    MatroskaMuxContext *mkv = s->priv_data;
    AVIOContext *pb = s->pb;
    ebml_master chapters, editionentry;
    AVRational scale = {1, 1E9};
    int i, ret;

    if (!s->nb_chapters)
        return 0;

    ret = mkv_add_seekhead_entry(mkv->main_seekhead, MATROSKA_ID_CHAPTERS, avio_tell(pb));
    if (ret < 0) return ret;

    chapters     = start_ebml_master(pb, MATROSKA_ID_CHAPTERS    , 0);
    editionentry = start_ebml_master(pb, MATROSKA_ID_EDITIONENTRY, 0);
    put_ebml_uint(pb, MATROSKA_ID_EDITIONFLAGDEFAULT, 1);
    put_ebml_uint(pb, MATROSKA_ID_EDITIONFLAGHIDDEN , 0);
    for (i = 0; i < s->nb_chapters; i++) {
        ebml_master chapteratom, chapterdisplay;
        AVChapter *c     = s->chapters[i];
        AVDictionaryEntry *t = NULL;

        chapteratom = start_ebml_master(pb, MATROSKA_ID_CHAPTERATOM, 0);
        put_ebml_uint(pb, MATROSKA_ID_CHAPTERUID, c->id + mkv->chapter_id_offset);
        put_ebml_uint(pb, MATROSKA_ID_CHAPTERTIMESTART,
                      av_rescale_q(c->start, c->time_base, scale));
        put_ebml_uint(pb, MATROSKA_ID_CHAPTERTIMEEND,
                      av_rescale_q(c->end,   c->time_base, scale));
        put_ebml_uint(pb, MATROSKA_ID_CHAPTERFLAGHIDDEN , 0);
        put_ebml_uint(pb, MATROSKA_ID_CHAPTERFLAGENABLED, 1);
        if ((t = av_dict_get(c->metadata, "title", NULL, 0))) {
            chapterdisplay = start_ebml_master(pb, MATROSKA_ID_CHAPTERDISPLAY, 0);
            put_ebml_string(pb, MATROSKA_ID_CHAPSTRING, t->value);
            put_ebml_string(pb, MATROSKA_ID_CHAPLANG  , "und");
            end_ebml_master(pb, chapterdisplay);
        }
        end_ebml_master(pb, chapteratom);
    }
    end_ebml_master(pb, editionentry);
    end_ebml_master(pb, chapters);
    return 0;
}

static void mkv_write_simpletag(AVIOContext *pb, AVDictionaryEntry *t)
{
    uint8_t *key = av_strdup(t->key);
    uint8_t *p   = key;
    const uint8_t *lang = NULL;
    ebml_master tag;

    if ((p = strrchr(p, '-')) &&
        (lang = av_convert_lang_to(p + 1, AV_LANG_ISO639_2_BIBL)))
        *p = 0;

    p = key;
    while (*p) {
        if (*p == ' ')
            *p = '_';
        else if (*p >= 'a' && *p <= 'z')
            *p -= 'a' - 'A';
        p++;
    }

    tag = start_ebml_master(pb, MATROSKA_ID_SIMPLETAG, 0);
    put_ebml_string(pb, MATROSKA_ID_TAGNAME, key);
    if (lang)
        put_ebml_string(pb, MATROSKA_ID_TAGLANG, lang);
    put_ebml_string(pb, MATROSKA_ID_TAGSTRING, t->value);
    end_ebml_master(pb, tag);

    av_freep(&key);
}

static int mkv_write_tag(AVFormatContext *s, AVDictionary *m, unsigned int elementid,
                         unsigned int uid, ebml_master *tags)
{
    MatroskaMuxContext *mkv = s->priv_data;
    ebml_master tag, targets;
    AVDictionaryEntry *t = NULL;
    int ret;

    if (!tags->pos) {
        ret = mkv_add_seekhead_entry(mkv->main_seekhead, MATROSKA_ID_TAGS, avio_tell(s->pb));
        if (ret < 0) return ret;

        *tags = start_ebml_master(s->pb, MATROSKA_ID_TAGS, 0);
    }

    tag     = start_ebml_master(s->pb, MATROSKA_ID_TAG,        0);
    targets = start_ebml_master(s->pb, MATROSKA_ID_TAGTARGETS, 0);
    if (elementid)
        put_ebml_uint(s->pb, elementid, uid);
    end_ebml_master(s->pb, targets);

    while ((t = av_dict_get(m, "", t, AV_DICT_IGNORE_SUFFIX)))
        if (av_strcasecmp(t->key, "title") && av_strcasecmp(t->key, "stereo_mode"))
            mkv_write_simpletag(s->pb, t);

    end_ebml_master(s->pb, tag);
    return 0;
}

static int mkv_check_tag(AVDictionary *m)
{
    AVDictionaryEntry *t = NULL;

    while ((t = av_dict_get(m, "", t, AV_DICT_IGNORE_SUFFIX)))
        if (av_strcasecmp(t->key, "title") && av_strcasecmp(t->key, "stereo_mode"))
            return 1;

    return 0;
}

static int mkv_write_tags(AVFormatContext *s)
{
    MatroskaMuxContext *mkv = s->priv_data;
    ebml_master tags = {0};
    int i, ret;

    ff_metadata_conv_ctx(s, ff_mkv_metadata_conv, NULL);

    if (mkv_check_tag(s->metadata)) {
        ret = mkv_write_tag(s, s->metadata, 0, 0, &tags);
        if (ret < 0) return ret;
    }

    for (i = 0; i < s->nb_streams; i++) {
        AVStream *st = s->streams[i];

        if (!mkv_check_tag(st->metadata))
            continue;

        ret = mkv_write_tag(s, st->metadata, MATROSKA_ID_TAGTARGETS_TRACKUID, i + 1, &tags);
        if (ret < 0) return ret;
    }

    for (i = 0; i < s->nb_chapters; i++) {
        AVChapter *ch = s->chapters[i];

        if (!mkv_check_tag(ch->metadata))
            continue;

        ret = mkv_write_tag(s, ch->metadata, MATROSKA_ID_TAGTARGETS_CHAPTERUID, ch->id + mkv->chapter_id_offset, &tags);
        if (ret < 0) return ret;
    }

    if (tags.pos)
        end_ebml_master(s->pb, tags);
    return 0;
}

static int mkv_write_attachments(AVFormatContext *s)
{
    MatroskaMuxContext *mkv = s->priv_data;
    AVIOContext *pb = s->pb;
    ebml_master attachments;
    AVLFG c;
    int i, ret;

    if (!mkv->have_attachments)
        return 0;

    av_lfg_init(&c, av_get_random_seed());

    ret = mkv_add_seekhead_entry(mkv->main_seekhead, MATROSKA_ID_ATTACHMENTS, avio_tell(pb));
    if (ret < 0) return ret;

    attachments = start_ebml_master(pb, MATROSKA_ID_ATTACHMENTS, 0);

    for (i = 0; i < s->nb_streams; i++) {
        AVStream *st = s->streams[i];
        ebml_master attached_file;
        AVDictionaryEntry *t;
        const char *mimetype = NULL;
        uint64_t fileuid;

        if (st->codec->codec_type != AVMEDIA_TYPE_ATTACHMENT)
            continue;

        attached_file = start_ebml_master(pb, MATROSKA_ID_ATTACHEDFILE, 0);

        if (t = av_dict_get(st->metadata, "title", NULL, 0))
            put_ebml_string(pb, MATROSKA_ID_FILEDESC, t->value);
        if (!(t = av_dict_get(st->metadata, "filename", NULL, 0))) {
            av_log(s, AV_LOG_ERROR, "Attachment stream %d has no filename tag.\n", i);
            return AVERROR(EINVAL);
        }
        put_ebml_string(pb, MATROSKA_ID_FILENAME, t->value);
        if (t = av_dict_get(st->metadata, "mimetype", NULL, 0))
            mimetype = t->value;
        else if (st->codec->codec_id != AV_CODEC_ID_NONE ) {
            int i;
            for (i = 0; ff_mkv_mime_tags[i].id != AV_CODEC_ID_NONE; i++)
                if (ff_mkv_mime_tags[i].id == st->codec->codec_id) {
                    mimetype = ff_mkv_mime_tags[i].str;
                    break;
                }
        }
        if (!mimetype) {
            av_log(s, AV_LOG_ERROR, "Attachment stream %d has no mimetype tag and "
                                    "it cannot be deduced from the codec id.\n", i);
            return AVERROR(EINVAL);
        }

        if (st->codec->flags & CODEC_FLAG_BITEXACT) {
            struct AVSHA *sha = av_sha_alloc();
            uint8_t digest[20];
            if (!sha)
                return AVERROR(ENOMEM);
            av_sha_init(sha, 160);
            av_sha_update(sha, st->codec->extradata, st->codec->extradata_size);
            av_sha_final(sha, digest);
            av_free(sha);
            fileuid = AV_RL64(digest);
        } else {
            fileuid = av_lfg_get(&c);
        }
        av_log(s, AV_LOG_VERBOSE, "Using %.16"PRIx64" for attachment %d\n",
               fileuid, i);

        put_ebml_string(pb, MATROSKA_ID_FILEMIMETYPE, mimetype);
        put_ebml_binary(pb, MATROSKA_ID_FILEDATA, st->codec->extradata, st->codec->extradata_size);
        put_ebml_uint(pb, MATROSKA_ID_FILEUID, fileuid);
        end_ebml_master(pb, attached_file);
    }
    end_ebml_master(pb, attachments);

    return 0;
}

static int mkv_write_header(AVFormatContext *s)
{
    MatroskaMuxContext *mkv = s->priv_data;
    AVIOContext *pb = s->pb;
    ebml_master ebml_header, segment_info;
    AVDictionaryEntry *tag;
    int ret, i;

    if (!strcmp(s->oformat->name, "webm")) mkv->mode = MODE_WEBM;
    else                                   mkv->mode = MODE_MATROSKAv2;

    if (s->avoid_negative_ts < 0)
        s->avoid_negative_ts = 1;

    for (i = 0; i < s->nb_streams; i++)
        if (s->streams[i]->codec->codec_id == AV_CODEC_ID_ATRAC3 ||
            s->streams[i]->codec->codec_id == AV_CODEC_ID_COOK ||
            s->streams[i]->codec->codec_id == AV_CODEC_ID_RA_288 ||
            s->streams[i]->codec->codec_id == AV_CODEC_ID_SIPR ||
            s->streams[i]->codec->codec_id == AV_CODEC_ID_RV10 ||
            s->streams[i]->codec->codec_id == AV_CODEC_ID_RV20) {
            av_log(s, AV_LOG_ERROR,
                   "The Matroska muxer does not yet support muxing %s\n",
                   avcodec_get_name(s->streams[i]->codec->codec_id));
            return AVERROR_PATCHWELCOME;
        }

    mkv->tracks = av_mallocz(s->nb_streams * sizeof(*mkv->tracks));
    if (!mkv->tracks)
        return AVERROR(ENOMEM);

    ebml_header = start_ebml_master(pb, EBML_ID_HEADER, 0);
    put_ebml_uint   (pb, EBML_ID_EBMLVERSION        ,           1);
    put_ebml_uint   (pb, EBML_ID_EBMLREADVERSION    ,           1);
    put_ebml_uint   (pb, EBML_ID_EBMLMAXIDLENGTH    ,           4);
    put_ebml_uint   (pb, EBML_ID_EBMLMAXSIZELENGTH  ,           8);
    put_ebml_string (pb, EBML_ID_DOCTYPE            , s->oformat->name);
    put_ebml_uint   (pb, EBML_ID_DOCTYPEVERSION     ,           2);
    put_ebml_uint   (pb, EBML_ID_DOCTYPEREADVERSION ,           2);
    end_ebml_master(pb, ebml_header);

    mkv->segment = start_ebml_master(pb, MATROSKA_ID_SEGMENT, 0);
    mkv->segment_offset = avio_tell(pb);

    // we write 2 seek heads - one at the end of the file to point to each
    // cluster, and one at the beginning to point to all other level one
    // elements (including the seek head at the end of the file), which
    // isn't more than 10 elements if we only write one of each other
    // currently defined level 1 element
    mkv->main_seekhead    = mkv_start_seekhead(pb, mkv->segment_offset, 10);
    if (!mkv->main_seekhead)
        return AVERROR(ENOMEM);

    ret = mkv_add_seekhead_entry(mkv->main_seekhead, MATROSKA_ID_INFO, avio_tell(pb));
    if (ret < 0) return ret;

    segment_info = start_ebml_master(pb, MATROSKA_ID_INFO, 0);
    put_ebml_uint(pb, MATROSKA_ID_TIMECODESCALE, 1000000);
    if ((tag = av_dict_get(s->metadata, "title", NULL, 0)))
        put_ebml_string(pb, MATROSKA_ID_TITLE, tag->value);
    if (!(s->streams[0]->codec->flags & CODEC_FLAG_BITEXACT)) {
        uint32_t segment_uid[4];
        AVLFG lfg;

        av_lfg_init(&lfg, av_get_random_seed());

        for (i = 0; i < 4; i++)
            segment_uid[i] = av_lfg_get(&lfg);

        put_ebml_string(pb, MATROSKA_ID_MUXINGAPP , LIBAVFORMAT_IDENT);
        put_ebml_string(pb, MATROSKA_ID_WRITINGAPP, LIBAVFORMAT_IDENT);
        put_ebml_binary(pb, MATROSKA_ID_SEGMENTUID, segment_uid, 16);
    }

    if (tag = av_dict_get(s->metadata, "creation_time", NULL, 0)) {
        // Adjust time so it's relative to 2001-01-01 and convert to nanoseconds.
        int64_t date_utc = (ff_iso8601_to_unix_time(tag->value) - 978307200) * 1000000000;
        uint8_t date_utc_buf[8];
        AV_WB64(date_utc_buf, date_utc);
        put_ebml_binary(pb, MATROSKA_ID_DATEUTC, date_utc_buf, 8);
    }

    // reserve space for the duration
    mkv->duration = 0;
    mkv->duration_offset = avio_tell(pb);
    put_ebml_void(pb, 11);                  // assumes double-precision float to be written
    end_ebml_master(pb, segment_info);

    ret = mkv_write_tracks(s);
    if (ret < 0) return ret;

    for (i = 0; i < s->nb_chapters; i++)
        mkv->chapter_id_offset = FFMAX(mkv->chapter_id_offset, 1LL - s->chapters[i]->id);

    if (mkv->mode != MODE_WEBM) {
        ret = mkv_write_chapters(s);
        if (ret < 0) return ret;

        ret = mkv_write_tags(s);
        if (ret < 0) return ret;

        ret = mkv_write_attachments(s);
        if (ret < 0) return ret;
    }

    if (!s->pb->seekable)
        mkv_write_seekhead(pb, mkv->main_seekhead);

    mkv->cues = mkv_start_cues(mkv->segment_offset);
    if (mkv->cues == NULL)
        return AVERROR(ENOMEM);

    if (pb->seekable && mkv->reserve_cues_space) {
        mkv->cues_pos = avio_tell(pb);
        put_ebml_void(pb, mkv->reserve_cues_space);
    }

    av_init_packet(&mkv->cur_audio_pkt);
    mkv->cur_audio_pkt.size = 0;
    mkv->cluster_pos = -1;

    avio_flush(pb);

    // start a new cluster every 5 MB or 5 sec, or 32k / 1 sec for streaming or
    // after 4k and on a keyframe
    if (pb->seekable) {
        if (mkv->cluster_time_limit < 0)
            mkv->cluster_time_limit = 5000;
        if (mkv->cluster_size_limit < 0)
            mkv->cluster_size_limit = 5 * 1024 * 1024;
    } else {
        if (mkv->cluster_time_limit < 0)
            mkv->cluster_time_limit = 1000;
        if (mkv->cluster_size_limit < 0)
            mkv->cluster_size_limit = 32 * 1024;
    }

    return 0;
}

static int mkv_blockgroup_size(int pkt_size)
{
    int size = pkt_size + 4;
    size += ebml_num_size(size);
    size += 2;              // EBML ID for block and block duration
    size += 8;              // max size of block duration
    size += ebml_num_size(size);
    size += 1;              // blockgroup EBML ID
    return size;
}

static int ass_get_duration(const uint8_t *p)
{
    int sh, sm, ss, sc, eh, em, es, ec;
    uint64_t start, end;

    if (sscanf(p, "%*[^,],%d:%d:%d%*c%d,%d:%d:%d%*c%d",
               &sh, &sm, &ss, &sc, &eh, &em, &es, &ec) != 8)
        return 0;
    start = 3600000LL*sh + 60000LL*sm + 1000LL*ss + 10LL*sc;
    end   = 3600000LL*eh + 60000LL*em + 1000LL*es + 10LL*ec;
    return end - start;
}

#if FF_API_ASS_SSA
static int mkv_write_ass_blocks(AVFormatContext *s, AVIOContext *pb, AVPacket *pkt)
{
    MatroskaMuxContext *mkv = s->priv_data;
    int i, layer = 0, max_duration = 0, size, line_size, data_size = pkt->size;
    uint8_t *start, *end, *data = pkt->data;
    ebml_master blockgroup;
    char buffer[2048];

    while (data_size) {
        int duration = ass_get_duration(data);
        max_duration = FFMAX(duration, max_duration);
        end = memchr(data, '\n', data_size);
        size = line_size = end ? end-data+1 : data_size;
        size -= end ? (end[-1]=='\r')+1 : 0;
        start = data;
        for (i=0; i<3; i++, start++)
            if (!(start = memchr(start, ',', size-(start-data))))
                return max_duration;
        size -= start - data;
        sscanf(data, "Dialogue: %d,", &layer);
        i = snprintf(buffer, sizeof(buffer), "%"PRId64",%d,",
                     s->streams[pkt->stream_index]->nb_frames, layer);
        size = FFMIN(i+size, sizeof(buffer));
        memcpy(buffer+i, start, size-i);

        av_log(s, AV_LOG_DEBUG, "Writing block at offset %" PRIu64 ", size %d, "
               "pts %" PRId64 ", duration %d\n",
               avio_tell(pb), size, pkt->pts, duration);
        blockgroup = start_ebml_master(pb, MATROSKA_ID_BLOCKGROUP, mkv_blockgroup_size(size));
        put_ebml_id(pb, MATROSKA_ID_BLOCK);
        put_ebml_num(pb, size+4, 0);
        avio_w8(pb, 0x80 | (pkt->stream_index + 1));     // this assumes stream_index is less than 126
        avio_wb16(pb, pkt->pts - mkv->cluster_pts);
        avio_w8(pb, 0);
        avio_write(pb, buffer, size);
        put_ebml_uint(pb, MATROSKA_ID_BLOCKDURATION, duration);
        end_ebml_master(pb, blockgroup);

        data += line_size;
        data_size -= line_size;
    }

    return max_duration;
}
#endif

static int mkv_strip_wavpack(const uint8_t *src, uint8_t **pdst, int *size)
{
    uint8_t *dst;
    int srclen = *size;
    int offset = 0;
    int ret;

    dst = av_malloc(srclen);
    if (!dst)
        return AVERROR(ENOMEM);

    while (srclen >= WV_HEADER_SIZE) {
        WvHeader header;

        ret = ff_wv_parse_header(&header, src);
        if (ret < 0)
            goto fail;
        src    += WV_HEADER_SIZE;
        srclen -= WV_HEADER_SIZE;

        if (srclen < header.blocksize) {
            ret = AVERROR_INVALIDDATA;
            goto fail;
        }

        if (header.initial) {
            AV_WL32(dst + offset, header.samples);
            offset += 4;
        }
        AV_WL32(dst + offset,     header.flags);
        AV_WL32(dst + offset + 4, header.crc);
        offset += 8;

        if (!(header.initial && header.final)) {
            AV_WL32(dst + offset, header.blocksize);
            offset += 4;
        }

        memcpy(dst + offset, src, header.blocksize);
        src    += header.blocksize;
        srclen -= header.blocksize;
        offset += header.blocksize;
    }

    *pdst = dst;
    *size = offset;

    return 0;
fail:
    av_freep(&dst);
    return ret;
}

static void mkv_write_block(AVFormatContext *s, AVIOContext *pb,
                            unsigned int blockid, AVPacket *pkt, int flags)
{
    MatroskaMuxContext *mkv = s->priv_data;
    AVCodecContext *codec = s->streams[pkt->stream_index]->codec;
    uint8_t *data = NULL, *side_data = NULL;
    int offset = 0, size = pkt->size, side_data_size = 0;
    int64_t ts = mkv->tracks[pkt->stream_index].write_dts ? pkt->dts : pkt->pts;
    uint64_t additional_id = 0;
    ebml_master block_group, block_additions, block_more;

    av_log(s, AV_LOG_DEBUG, "Writing block at offset %" PRIu64 ", size %d, "
           "pts %" PRId64 ", dts %" PRId64 ", duration %d, flags %d\n",
           avio_tell(pb), pkt->size, pkt->pts, pkt->dts, pkt->duration, flags);
    if (codec->codec_id == AV_CODEC_ID_H264 && codec->extradata_size > 0 &&
        (AV_RB24(codec->extradata) == 1 || AV_RB32(codec->extradata) == 1))
        ff_avc_parse_nal_units_buf(pkt->data, &data, &size);
    else if (codec->codec_id == AV_CODEC_ID_WAVPACK) {
        int ret = mkv_strip_wavpack(pkt->data, &data, &size);
        if (ret < 0) {
            av_log(s, AV_LOG_ERROR, "Error stripping a WavPack packet.\n");
            return;
        }
    } else
        data = pkt->data;

    if (codec->codec_id == AV_CODEC_ID_PRORES) {
        /* Matroska specification requires to remove the first QuickTime atom
         */
        size -= 8;
        offset = 8;
    }

    side_data = av_packet_get_side_data(pkt,
                                        AV_PKT_DATA_MATROSKA_BLOCKADDITIONAL,
                                        &side_data_size);
    if (side_data) {
        additional_id = AV_RB64(side_data);
        side_data += 8;
        side_data_size -= 8;
    }

    if (side_data_size && additional_id == 1) {
        block_group = start_ebml_master(pb, MATROSKA_ID_BLOCKGROUP, 0);
        blockid = MATROSKA_ID_BLOCK;
    }

    put_ebml_id(pb, blockid);
    put_ebml_num(pb, size+4, 0);
    avio_w8(pb, 0x80 | (pkt->stream_index + 1));     // this assumes stream_index is less than 126
    avio_wb16(pb, ts - mkv->cluster_pts);
    avio_w8(pb, flags);
    avio_write(pb, data + offset, size);
    if (data != pkt->data)
        av_free(data);

    if (side_data_size && additional_id == 1) {
        block_additions = start_ebml_master(pb, MATROSKA_ID_BLOCKADDITIONS, 0);
        block_more = start_ebml_master(pb, MATROSKA_ID_BLOCKMORE, 0);
        put_ebml_uint(pb, MATROSKA_ID_BLOCKADDID, 1);
        put_ebml_id(pb, MATROSKA_ID_BLOCKADDITIONAL);
        put_ebml_num(pb, side_data_size, 0);
        avio_write(pb, side_data, side_data_size);
        end_ebml_master(pb, block_more);
        end_ebml_master(pb, block_additions);
        end_ebml_master(pb, block_group);
    }
}

static int srt_get_duration(uint8_t **buf)
{
    int i, duration = 0;

    for (i=0; i<2 && !duration; i++) {
        int s_hour, s_min, s_sec, s_hsec, e_hour, e_min, e_sec, e_hsec;
        if (sscanf(*buf, "%d:%2d:%2d%*1[,.]%3d --> %d:%2d:%2d%*1[,.]%3d",
                   &s_hour, &s_min, &s_sec, &s_hsec,
                   &e_hour, &e_min, &e_sec, &e_hsec) == 8) {
            s_min  +=   60*s_hour;      e_min  +=   60*e_hour;
            s_sec  +=   60*s_min;       e_sec  +=   60*e_min;
            s_hsec += 1000*s_sec;       e_hsec += 1000*e_sec;
            duration = e_hsec - s_hsec;
        }
        *buf += strcspn(*buf, "\n") + 1;
    }
    return duration;
}

static int mkv_write_srt_blocks(AVFormatContext *s, AVIOContext *pb, AVPacket *pkt)
{
    ebml_master blockgroup;
    AVPacket pkt2 = *pkt;
    int64_t duration = srt_get_duration(&pkt2.data);
    pkt2.size -= pkt2.data - pkt->data;

    blockgroup = start_ebml_master(pb, MATROSKA_ID_BLOCKGROUP,
                                   mkv_blockgroup_size(pkt2.size));
    mkv_write_block(s, pb, MATROSKA_ID_BLOCK, &pkt2, 0);
    put_ebml_uint(pb, MATROSKA_ID_BLOCKDURATION, duration);
    end_ebml_master(pb, blockgroup);

    return duration;
}

static int mkv_write_vtt_blocks(AVFormatContext *s, AVIOContext *pb, AVPacket *pkt)
{
    MatroskaMuxContext *mkv = s->priv_data;
    ebml_master blockgroup;
    int id_size, settings_size, size;
    uint8_t *id, *settings;
    int64_t ts = mkv->tracks[pkt->stream_index].write_dts ? pkt->dts : pkt->pts;
    const int flags = 0;

    id_size = 0;
    id = av_packet_get_side_data(pkt, AV_PKT_DATA_WEBVTT_IDENTIFIER,
                                 &id_size);

    settings_size = 0;
    settings = av_packet_get_side_data(pkt, AV_PKT_DATA_WEBVTT_SETTINGS,
                                       &settings_size);

    size = id_size + 1 + settings_size + 1 + pkt->size;

    av_log(s, AV_LOG_DEBUG, "Writing block at offset %" PRIu64 ", size %d, "
           "pts %" PRId64 ", dts %" PRId64 ", duration %d, flags %d\n",
           avio_tell(pb), size, pkt->pts, pkt->dts, pkt->duration, flags);

    blockgroup = start_ebml_master(pb, MATROSKA_ID_BLOCKGROUP, mkv_blockgroup_size(size));

    put_ebml_id(pb, MATROSKA_ID_BLOCK);
    put_ebml_num(pb, size+4, 0);
    avio_w8(pb, 0x80 | (pkt->stream_index + 1));     // this assumes stream_index is less than 126
    avio_wb16(pb, ts - mkv->cluster_pts);
    avio_w8(pb, flags);
    avio_printf(pb, "%.*s\n%.*s\n%.*s", id_size, id, settings_size, settings, pkt->size, pkt->data);

    put_ebml_uint(pb, MATROSKA_ID_BLOCKDURATION, pkt->duration);
    end_ebml_master(pb, blockgroup);

    return pkt->duration;
}

static void mkv_flush_dynbuf(AVFormatContext *s)
{
    MatroskaMuxContext *mkv = s->priv_data;
    int bufsize;
    uint8_t *dyn_buf;

    if (!mkv->dyn_bc)
        return;

    bufsize = avio_close_dyn_buf(mkv->dyn_bc, &dyn_buf);
    avio_write(s->pb, dyn_buf, bufsize);
    av_free(dyn_buf);
    mkv->dyn_bc = NULL;
}

static int mkv_write_packet_internal(AVFormatContext *s, AVPacket *pkt)
{
    MatroskaMuxContext *mkv = s->priv_data;
    AVIOContext *pb = s->pb;
    AVCodecContext *codec = s->streams[pkt->stream_index]->codec;
    int keyframe = !!(pkt->flags & AV_PKT_FLAG_KEY);
    int duration = pkt->duration;
    int ret;
    int64_t ts = mkv->tracks[pkt->stream_index].write_dts ? pkt->dts : pkt->pts;
    int64_t relative_packet_pos;

    if (ts == AV_NOPTS_VALUE) {
        av_log(s, AV_LOG_ERROR, "Can't write packet with unknown timestamp\n");
        return AVERROR(EINVAL);
    }

    if (!s->pb->seekable) {
        if (!mkv->dyn_bc) {
            if ((ret = avio_open_dyn_buf(&mkv->dyn_bc)) < 0) {
                av_log(s, AV_LOG_ERROR, "Failed to open dynamic buffer\n");
                return ret;
            }
        }
        pb = mkv->dyn_bc;
    }

    if (mkv->cluster_pos == -1) {
        mkv->cluster_pos = avio_tell(s->pb);
        mkv->cluster = start_ebml_master(pb, MATROSKA_ID_CLUSTER, 0);
        put_ebml_uint(pb, MATROSKA_ID_CLUSTERTIMECODE, FFMAX(0, ts));
        mkv->cluster_pts = FFMAX(0, ts);
    }

    relative_packet_pos = avio_tell(s->pb) - mkv->cluster.pos;

    if (codec->codec_type != AVMEDIA_TYPE_SUBTITLE) {
        mkv_write_block(s, pb, MATROSKA_ID_SIMPLEBLOCK, pkt, keyframe << 7);
#if FF_API_ASS_SSA
    } else if (codec->codec_id == AV_CODEC_ID_SSA) {
        duration = mkv_write_ass_blocks(s, pb, pkt);
#endif
    } else if (codec->codec_id == AV_CODEC_ID_SRT) {
        duration = mkv_write_srt_blocks(s, pb, pkt);
    } else if (codec->codec_id == AV_CODEC_ID_WEBVTT) {
        duration = mkv_write_vtt_blocks(s, pb, pkt);
    } else {
        ebml_master blockgroup = start_ebml_master(pb, MATROSKA_ID_BLOCKGROUP, mkv_blockgroup_size(pkt->size));
        /* For backward compatibility, prefer convergence_duration. */
        if (pkt->convergence_duration > 0) {
            duration = pkt->convergence_duration;
        }
        mkv_write_block(s, pb, MATROSKA_ID_BLOCK, pkt, 0);
        put_ebml_uint(pb, MATROSKA_ID_BLOCKDURATION, duration);
        end_ebml_master(pb, blockgroup);
    }

    if (codec->codec_type == AVMEDIA_TYPE_VIDEO && keyframe) {
        ret = mkv_add_cuepoint(mkv->cues, pkt->stream_index, ts, mkv->cluster_pos, relative_packet_pos);
        if (ret < 0) return ret;
    }

    mkv->duration = FFMAX(mkv->duration, ts + duration);
    return 0;
}

static int mkv_write_packet(AVFormatContext *s, AVPacket *pkt)
{
    MatroskaMuxContext *mkv = s->priv_data;
    int codec_type          = s->streams[pkt->stream_index]->codec->codec_type;
    int keyframe            = !!(pkt->flags & AV_PKT_FLAG_KEY);
    int cluster_size;
    int64_t cluster_time;
    AVIOContext *pb;
    int ret;

    if (mkv->tracks[pkt->stream_index].write_dts)
        cluster_time = pkt->dts - mkv->cluster_pts;
    else
        cluster_time = pkt->pts - mkv->cluster_pts;

    // start a new cluster every 5 MB or 5 sec, or 32k / 1 sec for streaming or
    // after 4k and on a keyframe
    if (s->pb->seekable) {
        pb = s->pb;
        cluster_size = avio_tell(pb) - mkv->cluster_pos;
    } else {
        pb = mkv->dyn_bc;
        cluster_size = avio_tell(pb);
    }

    if (mkv->cluster_pos != -1 &&
        (cluster_size > mkv->cluster_size_limit ||
         cluster_time > mkv->cluster_time_limit ||
         (codec_type == AVMEDIA_TYPE_VIDEO && keyframe &&
          cluster_size > 4 * 1024))) {
        av_log(s, AV_LOG_DEBUG, "Starting new cluster at offset %" PRIu64
               " bytes, pts %" PRIu64 "dts %" PRIu64 "\n",
               avio_tell(pb), pkt->pts, pkt->dts);
        end_ebml_master(pb, mkv->cluster);
        mkv->cluster_pos = -1;
        if (mkv->dyn_bc)
            mkv_flush_dynbuf(s);
        avio_flush(s->pb);
    }

    // check if we have an audio packet cached
    if (mkv->cur_audio_pkt.size > 0) {
        ret = mkv_write_packet_internal(s, &mkv->cur_audio_pkt);
        av_free_packet(&mkv->cur_audio_pkt);
        if (ret < 0) {
            av_log(s, AV_LOG_ERROR, "Could not write cached audio packet ret:%d\n", ret);
            return ret;
        }
    }

    // buffer an audio packet to ensure the packet containing the video
    // keyframe's timecode is contained in the same cluster for WebM
    if (codec_type == AVMEDIA_TYPE_AUDIO) {
        mkv->cur_audio_pkt = *pkt;
        if (pkt->buf) {
            mkv->cur_audio_pkt.buf = av_buffer_ref(pkt->buf);
            ret = mkv->cur_audio_pkt.buf ? 0 : AVERROR(ENOMEM);
        } else
            ret = av_dup_packet(&mkv->cur_audio_pkt);
    } else
        ret = mkv_write_packet_internal(s, pkt);
    return ret;
}

static int mkv_write_flush_packet(AVFormatContext *s, AVPacket *pkt)
{
    MatroskaMuxContext *mkv = s->priv_data;
    AVIOContext *pb;
    if (s->pb->seekable)
        pb = s->pb;
    else
        pb = mkv->dyn_bc;
    if (!pkt) {
        if (mkv->cluster_pos != -1) {
            av_log(s, AV_LOG_DEBUG, "Flushing cluster at offset %" PRIu64
                   " bytes\n", avio_tell(pb));
            end_ebml_master(pb, mkv->cluster);
            mkv->cluster_pos = -1;
            if (mkv->dyn_bc)
                mkv_flush_dynbuf(s);
            avio_flush(s->pb);
        }
        return 0;
    }
    return mkv_write_packet(s, pkt);
}

static int mkv_write_trailer(AVFormatContext *s)
{
    MatroskaMuxContext *mkv = s->priv_data;
    AVIOContext *pb = s->pb;
    int64_t currentpos, cuespos;
    int ret;

    // check if we have an audio packet cached
    if (mkv->cur_audio_pkt.size > 0) {
        ret = mkv_write_packet_internal(s, &mkv->cur_audio_pkt);
        av_free_packet(&mkv->cur_audio_pkt);
        if (ret < 0) {
            av_log(s, AV_LOG_ERROR, "Could not write cached audio packet ret:%d\n", ret);
            return ret;
        }
    }

    if (mkv->dyn_bc) {
        end_ebml_master(mkv->dyn_bc, mkv->cluster);
        mkv_flush_dynbuf(s);
    } else if (mkv->cluster_pos != -1) {
        end_ebml_master(pb, mkv->cluster);
    }

    if (pb->seekable) {
        if (mkv->cues->num_entries) {
            if (mkv->reserve_cues_space) {
                int64_t cues_end;

                currentpos = avio_tell(pb);
                avio_seek(pb, mkv->cues_pos, SEEK_SET);

                cuespos = mkv_write_cues(pb, mkv->cues, mkv->tracks, s->nb_streams);
                cues_end = avio_tell(pb);
                if (cues_end > cuespos + mkv->reserve_cues_space) {
                    av_log(s, AV_LOG_ERROR, "Insufficient space reserved for cues: %d "
                           "(needed: %"PRId64").\n", mkv->reserve_cues_space,
                           cues_end - cuespos);
                    return AVERROR(EINVAL);
                }

                if (cues_end < cuespos + mkv->reserve_cues_space)
                    put_ebml_void(pb, mkv->reserve_cues_space - (cues_end - cuespos));

                avio_seek(pb, currentpos, SEEK_SET);
            } else {
                cuespos = mkv_write_cues(pb, mkv->cues, mkv->tracks, s->nb_streams);
            }

            ret = mkv_add_seekhead_entry(mkv->main_seekhead, MATROSKA_ID_CUES, cuespos);
            if (ret < 0) return ret;
        }

        mkv_write_seekhead(pb, mkv->main_seekhead);

        // update the duration
        av_log(s, AV_LOG_DEBUG, "end duration = %" PRIu64 "\n", mkv->duration);
        currentpos = avio_tell(pb);
        avio_seek(pb, mkv->duration_offset, SEEK_SET);
        put_ebml_float(pb, MATROSKA_ID_DURATION, mkv->duration);

        avio_seek(pb, currentpos, SEEK_SET);
    }

    end_ebml_master(pb, mkv->segment);
    av_free(mkv->tracks);
    av_freep(&mkv->cues->entries);
    av_freep(&mkv->cues);

    return 0;
}

static int mkv_query_codec(enum AVCodecID codec_id, int std_compliance)
{
    int i;
    for (i = 0; ff_mkv_codec_tags[i].id != AV_CODEC_ID_NONE; i++)
        if (ff_mkv_codec_tags[i].id == codec_id)
            return 1;

    if (std_compliance < FF_COMPLIANCE_NORMAL) {                // mkv theoretically supports any
        enum AVMediaType type = avcodec_get_type(codec_id);     // video/audio through VFW/ACM
        if (type == AVMEDIA_TYPE_VIDEO || type == AVMEDIA_TYPE_AUDIO)
            return 1;
    }

    return 0;
}

static const AVCodecTag additional_audio_tags[] = {
    { AV_CODEC_ID_ALAC,      0XFFFFFFFF },
    { AV_CODEC_ID_EAC3,      0XFFFFFFFF },
    { AV_CODEC_ID_MLP,       0xFFFFFFFF },
    { AV_CODEC_ID_OPUS,      0xFFFFFFFF },
    { AV_CODEC_ID_PCM_S16BE, 0xFFFFFFFF },
    { AV_CODEC_ID_PCM_S24BE, 0xFFFFFFFF },
    { AV_CODEC_ID_PCM_S32BE, 0xFFFFFFFF },
    { AV_CODEC_ID_QDM2,      0xFFFFFFFF },
    { AV_CODEC_ID_RA_144,    0xFFFFFFFF },
    { AV_CODEC_ID_RA_288,    0xFFFFFFFF },
    { AV_CODEC_ID_COOK,      0xFFFFFFFF },
    { AV_CODEC_ID_TRUEHD,    0xFFFFFFFF },
    { AV_CODEC_ID_NONE,      0xFFFFFFFF }
};

static const AVCodecTag additional_video_tags[] = {
    { AV_CODEC_ID_PRORES,    0xFFFFFFFF },
    { AV_CODEC_ID_RV10,      0xFFFFFFFF },
    { AV_CODEC_ID_RV20,      0xFFFFFFFF },
    { AV_CODEC_ID_RV30,      0xFFFFFFFF },
    { AV_CODEC_ID_RV40,      0xFFFFFFFF },
    { AV_CODEC_ID_VP9,       0xFFFFFFFF },
    { AV_CODEC_ID_NONE,      0xFFFFFFFF }
};

#define OFFSET(x) offsetof(MatroskaMuxContext, x)
#define FLAGS AV_OPT_FLAG_ENCODING_PARAM
static const AVOption options[] = {
    { "reserve_index_space", "Reserve a given amount of space (in bytes) at the beginning of the file for the index (cues).", OFFSET(reserve_cues_space), AV_OPT_TYPE_INT,   { .i64 = 0 },   0, INT_MAX,   FLAGS },
    { "cluster_size_limit",  "Store at most the provided amount of bytes in a cluster. ",                                     OFFSET(cluster_size_limit), AV_OPT_TYPE_INT  , { .i64 = -1 }, -1, INT_MAX,   FLAGS },
    { "cluster_time_limit",  "Store at most the provided number of milliseconds in a cluster.",                               OFFSET(cluster_time_limit), AV_OPT_TYPE_INT64, { .i64 = -1 }, -1, INT64_MAX, FLAGS },
    { NULL },
};

#if CONFIG_MATROSKA_MUXER
static const AVClass matroska_class = {
    .class_name = "matroska muxer",
    .item_name  = av_default_item_name,
    .option     = options,
    .version    = LIBAVUTIL_VERSION_INT,
};

AVOutputFormat ff_matroska_muxer = {
    .name              = "matroska",
    .long_name         = NULL_IF_CONFIG_SMALL("Matroska"),
    .mime_type         = "video/x-matroska",
    .extensions        = "mkv",
    .priv_data_size    = sizeof(MatroskaMuxContext),
    .audio_codec       = CONFIG_LIBVORBIS_ENCODER ?
                         AV_CODEC_ID_VORBIS : AV_CODEC_ID_AC3,
    .video_codec       = CONFIG_LIBX264_ENCODER ?
                         AV_CODEC_ID_H264 : AV_CODEC_ID_MPEG4,
    .write_header      = mkv_write_header,
    .write_packet      = mkv_write_flush_packet,
    .write_trailer     = mkv_write_trailer,
    .flags             = AVFMT_GLOBALHEADER | AVFMT_VARIABLE_FPS |
                         AVFMT_TS_NONSTRICT | AVFMT_ALLOW_FLUSH,
    .codec_tag         = (const AVCodecTag* const []){
         ff_codec_bmp_tags, ff_codec_wav_tags,
         additional_audio_tags, additional_video_tags, 0
    },
#if FF_API_ASS_SSA
    .subtitle_codec    = AV_CODEC_ID_SSA,
#else
    .subtitle_codec    = AV_CODEC_ID_ASS,
#endif
    .query_codec       = mkv_query_codec,
    .priv_class        = &matroska_class,
};
#endif

#if CONFIG_WEBM_MUXER
static const AVClass webm_class = {
    .class_name = "webm muxer",
    .item_name  = av_default_item_name,
    .option     = options,
    .version    = LIBAVUTIL_VERSION_INT,
};

AVOutputFormat ff_webm_muxer = {
    .name              = "webm",
    .long_name         = NULL_IF_CONFIG_SMALL("WebM"),
    .mime_type         = "video/webm",
    .extensions        = "webm",
    .priv_data_size    = sizeof(MatroskaMuxContext),
    .audio_codec       = AV_CODEC_ID_VORBIS,
    .video_codec       = AV_CODEC_ID_VP8,
    .subtitle_codec    = AV_CODEC_ID_WEBVTT,
    .write_header      = mkv_write_header,
    .write_packet      = mkv_write_flush_packet,
    .write_trailer     = mkv_write_trailer,
    .flags             = AVFMT_GLOBALHEADER | AVFMT_VARIABLE_FPS |
                         AVFMT_TS_NONSTRICT | AVFMT_ALLOW_FLUSH,
    .priv_class        = &webm_class,
};
#endif

#if CONFIG_MATROSKA_AUDIO_MUXER
static const AVClass mka_class = {
    .class_name = "matroska audio muxer",
    .item_name  = av_default_item_name,
    .option     = options,
    .version    = LIBAVUTIL_VERSION_INT,
};
AVOutputFormat ff_matroska_audio_muxer = {
    .name              = "matroska",
    .long_name         = NULL_IF_CONFIG_SMALL("Matroska Audio"),
    .mime_type         = "audio/x-matroska",
    .extensions        = "mka",
    .priv_data_size    = sizeof(MatroskaMuxContext),
    .audio_codec       = CONFIG_LIBVORBIS_ENCODER ?
                         AV_CODEC_ID_VORBIS : AV_CODEC_ID_AC3,
    .video_codec       = AV_CODEC_ID_NONE,
    .write_header      = mkv_write_header,
    .write_packet      = mkv_write_flush_packet,
    .write_trailer     = mkv_write_trailer,
    .flags             = AVFMT_GLOBALHEADER | AVFMT_TS_NONSTRICT |
                         AVFMT_ALLOW_FLUSH,
    .codec_tag         = (const AVCodecTag* const []){
        ff_codec_wav_tags, additional_audio_tags, 0
    },
    .priv_class        = &mka_class,
};
#endif<|MERGE_RESOLUTION|>--- conflicted
+++ resolved
@@ -613,15 +613,11 @@
             put_ebml_string(pb, MATROSKA_ID_TRACKLANGUAGE, tag->value);
         }
 
-<<<<<<< HEAD
-        if (default_stream_exists) {
-=======
         // The default value for TRACKFLAGDEFAULT is 1, so add element
         // if we need to clear it.
-        if (!(st->disposition & AV_DISPOSITION_DEFAULT))
->>>>>>> f812eeda
+        if (default_stream_exists && !(st->disposition & AV_DISPOSITION_DEFAULT))
             put_ebml_uint(pb, MATROSKA_ID_TRACKFLAGDEFAULT, !!(st->disposition & AV_DISPOSITION_DEFAULT));
-        }
+
         if (st->disposition & AV_DISPOSITION_FORCED)
             put_ebml_uint(pb, MATROSKA_ID_TRACKFLAGFORCED, 1);
 
