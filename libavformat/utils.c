--- conflicted
+++ resolved
@@ -3205,15 +3205,11 @@
 
  find_stream_info_err:
     for (i=0; i < ic->nb_streams; i++) {
-<<<<<<< HEAD
         st = ic->streams[i];
-        if (ic->streams[i]->codec && ic->streams[i]->codec->codec_type != AVMEDIA_TYPE_AUDIO)
+        if (ic->streams[i]->codec->codec_type != AVMEDIA_TYPE_AUDIO)
             ic->streams[i]->codec->thread_count = 0;
         if (st->info)
             av_freep(&st->info->duration_error);
-=======
-        ic->streams[i]->codec->thread_count = 0;
->>>>>>> 3867f371
         av_freep(&ic->streams[i]->info);
     }
     if(ic->pb)
