include $(SUBDIR)../config.mak

NAME = avformat
FFLIBS = avcodec avutil

HEADERS = avformat.h                                                    \
          avio.h                                                        \
          version.h                                                     \

OBJS = allformats.o         \
       avio.o               \
       aviobuf.o            \
       cutils.o             \
       format.o             \
       id3v1.o              \
       id3v2.o              \
       metadata.o           \
       mux.o                \
       options.o            \
       os_support.o         \
       riff.o               \
       sdp.o                \
       seek.o               \
       url.o                \
       utils.o              \

OBJS-$(CONFIG_NETWORK)                   += network.o
OBJS-$(CONFIG_RIFFDEC)                   += riffdec.o
OBJS-$(CONFIG_RIFFENC)                   += riffenc.o
OBJS-$(CONFIG_RTPDEC)                    += rdt.o                       \
                                            rtp.o                       \
                                            rtpdec.o                    \
                                            rtpdec_amr.o                \
                                            rtpdec_asf.o                \
                                            rtpdec_g726.o               \
                                            rtpdec_h263.o               \
                                            rtpdec_h263_rfc2190.o       \
                                            rtpdec_h264.o               \
                                            rtpdec_ilbc.o               \
                                            rtpdec_jpeg.o               \
                                            rtpdec_latm.o               \
                                            rtpdec_mpeg12.o             \
                                            rtpdec_mpeg4.o              \
                                            rtpdec_mpegts.o             \
                                            rtpdec_qcelp.o              \
                                            rtpdec_qdm2.o               \
                                            rtpdec_qt.o                 \
                                            rtpdec_svq3.o               \
                                            rtpdec_vp8.o                \
                                            rtpdec_xiph.o               \
                                            srtp.o
OBJS-$(CONFIG_RTPENC_CHAIN)              += rtpenc_chain.o rtp.o
OBJS-$(CONFIG_SHARED)                    += log2_tab.o golomb_tab.o

# muxers/demuxers
OBJS-$(CONFIG_A64_MUXER)                 += a64.o rawenc.o
OBJS-$(CONFIG_AAC_DEMUXER)               += aacdec.o apetag.o img2.o rawdec.o
OBJS-$(CONFIG_AC3_DEMUXER)               += ac3dec.o rawdec.o
OBJS-$(CONFIG_AC3_MUXER)                 += rawenc.o
OBJS-$(CONFIG_ACT_DEMUXER)               += act.o
OBJS-$(CONFIG_ADF_DEMUXER)               += bintext.o sauce.o
OBJS-$(CONFIG_ADP_DEMUXER)               += adp.o
OBJS-$(CONFIG_ADX_DEMUXER)               += adxdec.o
OBJS-$(CONFIG_ADX_MUXER)                 += rawenc.o
OBJS-$(CONFIG_ADTS_MUXER)                += adtsenc.o apetag.o img2.o
OBJS-$(CONFIG_AEA_DEMUXER)               += aea.o pcm.o
OBJS-$(CONFIG_AFC_DEMUXER)               += afc.o
OBJS-$(CONFIG_AIFF_DEMUXER)              += aiffdec.o pcm.o isom.o \
                                            mov_chan.o
OBJS-$(CONFIG_AIFF_MUXER)                += aiffenc.o isom.o id3v2enc.o
OBJS-$(CONFIG_AMR_DEMUXER)               += amr.o
OBJS-$(CONFIG_AMR_MUXER)                 += amr.o
OBJS-$(CONFIG_ANM_DEMUXER)               += anm.o
OBJS-$(CONFIG_APC_DEMUXER)               += apc.o
OBJS-$(CONFIG_APE_DEMUXER)               += ape.o apetag.o img2.o
OBJS-$(CONFIG_AQTITLE_DEMUXER)           += aqtitledec.o subtitles.o
OBJS-$(CONFIG_ASF_DEMUXER)               += asfdec.o asf.o asfcrypt.o \
                                            avlanguage.o
OBJS-$(CONFIG_ASF_MUXER)                 += asfenc.o asf.o
OBJS-$(CONFIG_ASS_DEMUXER)               += assdec.o subtitles.o
OBJS-$(CONFIG_ASS_MUXER)                 += assenc.o
OBJS-$(CONFIG_AST_DEMUXER)               += ast.o astdec.o
OBJS-$(CONFIG_AST_MUXER)                 += ast.o astenc.o
OBJS-$(CONFIG_AU_DEMUXER)                += au.o pcm.o
OBJS-$(CONFIG_AU_MUXER)                  += au.o rawenc.o
OBJS-$(CONFIG_AVI_DEMUXER)               += avidec.o
OBJS-$(CONFIG_AVI_MUXER)                 += avienc.o
OBJS-$(CONFIG_AVISYNTH)                  += avisynth.o
OBJS-$(CONFIG_AVM2_MUXER)                += swfenc.o swf.o
OBJS-$(CONFIG_AVR_DEMUXER)               += avr.o pcm.o
OBJS-$(CONFIG_AVS_DEMUXER)               += avs.o vocdec.o voc.o
OBJS-$(CONFIG_BETHSOFTVID_DEMUXER)       += bethsoftvid.o
OBJS-$(CONFIG_BFI_DEMUXER)               += bfi.o
OBJS-$(CONFIG_BINK_DEMUXER)              += bink.o
OBJS-$(CONFIG_BINTEXT_DEMUXER)           += bintext.o sauce.o
OBJS-$(CONFIG_BIT_DEMUXER)               += bit.o
OBJS-$(CONFIG_BIT_MUXER)                 += bit.o
OBJS-$(CONFIG_BMV_DEMUXER)               += bmv.o
OBJS-$(CONFIG_BOA_DEMUXER)               += boadec.o
OBJS-$(CONFIG_BRSTM_DEMUXER)             += brstm.o
OBJS-$(CONFIG_C93_DEMUXER)               += c93.o vocdec.o voc.o
OBJS-$(CONFIG_CAF_DEMUXER)               += cafdec.o caf.o mov.o mov_chan.o \
                                            isom.o
OBJS-$(CONFIG_CAF_MUXER)                 += cafenc.o caf.o riff.o isom.o
OBJS-$(CONFIG_CAVSVIDEO_DEMUXER)         += cavsvideodec.o rawdec.o
OBJS-$(CONFIG_CAVSVIDEO_MUXER)           += rawenc.o
OBJS-$(CONFIG_CDG_DEMUXER)               += cdg.o
OBJS-$(CONFIG_CDXL_DEMUXER)              += cdxl.o
OBJS-$(CONFIG_CINE_DEMUXER)              += cinedec.o
OBJS-$(CONFIG_CONCAT_DEMUXER)            += concatdec.o
OBJS-$(CONFIG_CRC_MUXER)                 += crcenc.o
OBJS-$(CONFIG_DATA_DEMUXER)              += rawdec.o
OBJS-$(CONFIG_DATA_MUXER)                += rawdec.o
OBJS-$(CONFIG_DAUD_DEMUXER)              += daud.o
OBJS-$(CONFIG_DAUD_MUXER)                += daud.o
OBJS-$(CONFIG_DFA_DEMUXER)               += dfa.o
OBJS-$(CONFIG_DIRAC_DEMUXER)             += diracdec.o rawdec.o
OBJS-$(CONFIG_DIRAC_MUXER)               += rawenc.o
OBJS-$(CONFIG_DNXHD_DEMUXER)             += dnxhddec.o rawdec.o
OBJS-$(CONFIG_DNXHD_MUXER)               += rawenc.o
OBJS-$(CONFIG_DSICIN_DEMUXER)            += dsicin.o
OBJS-$(CONFIG_DTSHD_DEMUXER)             += dtshddec.o
OBJS-$(CONFIG_DTS_DEMUXER)               += dtsdec.o rawdec.o
OBJS-$(CONFIG_DTS_MUXER)                 += rawenc.o
OBJS-$(CONFIG_DV_DEMUXER)                += dv.o
OBJS-$(CONFIG_DV_MUXER)                  += dvenc.o
OBJS-$(CONFIG_DXA_DEMUXER)               += dxa.o
OBJS-$(CONFIG_EA_CDATA_DEMUXER)          += eacdata.o
OBJS-$(CONFIG_EA_DEMUXER)                += electronicarts.o
OBJS-$(CONFIG_EAC3_DEMUXER)              += ac3dec.o rawdec.o
OBJS-$(CONFIG_EAC3_MUXER)                += rawenc.o
OBJS-$(CONFIG_EPAF_DEMUXER)              += epafdec.o pcm.o
OBJS-$(CONFIG_FFM_DEMUXER)               += ffmdec.o
OBJS-$(CONFIG_FFM_MUXER)                 += ffmenc.o
OBJS-$(CONFIG_FFMETADATA_DEMUXER)        += ffmetadec.o
OBJS-$(CONFIG_FFMETADATA_MUXER)          += ffmetaenc.o
OBJS-$(CONFIG_FILMSTRIP_DEMUXER)         += filmstripdec.o
OBJS-$(CONFIG_FILMSTRIP_MUXER)           += filmstripenc.o
OBJS-$(CONFIG_FLAC_DEMUXER)              += flacdec.o rawdec.o \
                                            flac_picture.o   \
                                            oggparsevorbis.o \
                                            replaygain.o     \
                                            vorbiscomment.o
OBJS-$(CONFIG_FLAC_MUXER)                += flacenc.o flacenc_header.o \
                                            vorbiscomment.o
OBJS-$(CONFIG_FLIC_DEMUXER)              += flic.o
OBJS-$(CONFIG_FLV_DEMUXER)               += flvdec.o
OBJS-$(CONFIG_FLV_MUXER)                 += flvenc.o avc.o
OBJS-$(CONFIG_FOURXM_DEMUXER)            += 4xm.o
OBJS-$(CONFIG_FRAMECRC_MUXER)            += framecrcenc.o framehash.o
OBJS-$(CONFIG_FRAMEMD5_MUXER)            += md5enc.o framehash.o
OBJS-$(CONFIG_FRM_DEMUXER)               += frmdec.o
OBJS-$(CONFIG_GIF_MUXER)                 += gif.o
OBJS-$(CONFIG_GIF_DEMUXER)               += gifdec.o
OBJS-$(CONFIG_GSM_DEMUXER)               += gsmdec.o
OBJS-$(CONFIG_GXF_DEMUXER)               += gxf.o
OBJS-$(CONFIG_GXF_MUXER)                 += gxfenc.o audiointerleave.o
OBJS-$(CONFIG_G722_DEMUXER)              += g722.o rawdec.o
OBJS-$(CONFIG_G722_MUXER)                += rawenc.o
OBJS-$(CONFIG_G723_1_DEMUXER)            += g723_1.o
OBJS-$(CONFIG_G723_1_MUXER)              += rawenc.o
OBJS-$(CONFIG_G729_DEMUXER)              += g729dec.o
OBJS-$(CONFIG_H261_DEMUXER)              += h261dec.o rawdec.o
OBJS-$(CONFIG_H261_MUXER)                += rawenc.o
OBJS-$(CONFIG_H263_DEMUXER)              += h263dec.o rawdec.o
OBJS-$(CONFIG_H263_MUXER)                += rawenc.o
OBJS-$(CONFIG_H264_DEMUXER)              += h264dec.o rawdec.o
OBJS-$(CONFIG_H264_MUXER)                += rawenc.o
OBJS-$(CONFIG_HDS_MUXER)                 += hdsenc.o
OBJS-$(CONFIG_HEVC_DEMUXER)              += hevcdec.o rawdec.o
OBJS-$(CONFIG_HEVC_MUXER)                += rawenc.o
OBJS-$(CONFIG_HLS_DEMUXER)               += hls.o
OBJS-$(CONFIG_HLS_MUXER)                 += hlsenc.o
OBJS-$(CONFIG_HNM_DEMUXER)               += hnm.o
OBJS-$(CONFIG_ICO_DEMUXER)               += icodec.o
OBJS-$(CONFIG_ICO_MUXER)                 += icoenc.o
OBJS-$(CONFIG_IDCIN_DEMUXER)             += idcin.o
OBJS-$(CONFIG_IDF_DEMUXER)               += bintext.o sauce.o
OBJS-$(CONFIG_IFF_DEMUXER)               += iff.o
OBJS-$(CONFIG_ILBC_DEMUXER)              += ilbc.o
OBJS-$(CONFIG_ILBC_MUXER)                += ilbc.o
OBJS-$(CONFIG_IMAGE2_DEMUXER)            += img2dec.o img2.o
OBJS-$(CONFIG_IMAGE2_MUXER)              += img2enc.o img2.o
OBJS-$(CONFIG_IMAGE2PIPE_DEMUXER)        += img2dec.o img2.o
OBJS-$(CONFIG_IMAGE2PIPE_MUXER)          += img2enc.o img2.o
OBJS-$(CONFIG_IMAGE2_ALIAS_PIX_DEMUXER)  += img2_alias_pix.o
OBJS-$(CONFIG_IMAGE2_BRENDER_PIX_DEMUXER) += img2_brender_pix.o
OBJS-$(CONFIG_INGENIENT_DEMUXER)         += ingenientdec.o rawdec.o
OBJS-$(CONFIG_IPMOVIE_DEMUXER)           += ipmovie.o
OBJS-$(CONFIG_IRCAM_DEMUXER)             += ircamdec.o ircam.o pcm.o
OBJS-$(CONFIG_IRCAM_MUXER)               += ircamenc.o ircam.o rawenc.o
OBJS-$(CONFIG_ISS_DEMUXER)               += iss.o
OBJS-$(CONFIG_IV8_DEMUXER)               += iv8.o
OBJS-$(CONFIG_IVF_DEMUXER)               += ivfdec.o
OBJS-$(CONFIG_IVF_MUXER)                 += ivfenc.o
OBJS-$(CONFIG_JACOSUB_DEMUXER)           += jacosubdec.o subtitles.o
OBJS-$(CONFIG_JACOSUB_MUXER)             += jacosubenc.o rawenc.o
OBJS-$(CONFIG_JV_DEMUXER)                += jvdec.o
OBJS-$(CONFIG_LATM_DEMUXER)              += rawdec.o
OBJS-$(CONFIG_LATM_MUXER)                += latmenc.o rawenc.o
OBJS-$(CONFIG_LMLM4_DEMUXER)             += lmlm4.o
OBJS-$(CONFIG_LOAS_DEMUXER)              += loasdec.o rawdec.o
OBJS-$(CONFIG_LVF_DEMUXER)               += lvfdec.o
OBJS-$(CONFIG_LXF_DEMUXER)               += lxfdec.o
OBJS-$(CONFIG_M4V_DEMUXER)               += m4vdec.o rawdec.o
OBJS-$(CONFIG_M4V_MUXER)                 += rawenc.o
OBJS-$(CONFIG_MATROSKA_DEMUXER)          += matroskadec.o matroska.o  \
                                            isom.o rmsipr.o
OBJS-$(CONFIG_MATROSKA_MUXER)            += matroskaenc.o matroska.o \
                                            isom.o avc.o hevc.o \
                                            flacenc_header.o avlanguage.o wv.o
OBJS-$(CONFIG_MD5_MUXER)                 += md5enc.o
OBJS-$(CONFIG_MGSTS_DEMUXER)             += mgsts.o
OBJS-$(CONFIG_MICRODVD_DEMUXER)          += microdvddec.o subtitles.o
OBJS-$(CONFIG_MICRODVD_MUXER)            += microdvdenc.o
OBJS-$(CONFIG_MJPEG_DEMUXER)             += rawdec.o
OBJS-$(CONFIG_MJPEG_MUXER)               += rawenc.o
OBJS-$(CONFIG_MLP_DEMUXER)               += rawdec.o
OBJS-$(CONFIG_MLP_MUXER)                 += rawenc.o
OBJS-$(CONFIG_MM_DEMUXER)                += mm.o
OBJS-$(CONFIG_MMF_DEMUXER)               += mmf.o
OBJS-$(CONFIG_MMF_MUXER)                 += mmf.o rawenc.o
OBJS-$(CONFIG_MOV_DEMUXER)               += mov.o isom.o mov_chan.o
OBJS-$(CONFIG_MOV_MUXER)                 += movenc.o isom.o avc.o hevc.o \
                                            movenchint.o mov_chan.o rtp.o
OBJS-$(CONFIG_MP2_MUXER)                 += mp3enc.o rawenc.o id3v2enc.o
OBJS-$(CONFIG_MP3_DEMUXER)               += mp3dec.o replaygain.o
OBJS-$(CONFIG_MP3_MUXER)                 += mp3enc.o rawenc.o id3v2enc.o
OBJS-$(CONFIG_MPC_DEMUXER)               += mpc.o apetag.o img2.o
OBJS-$(CONFIG_MPC8_DEMUXER)              += mpc8.o apetag.o img2.o
OBJS-$(CONFIG_MPEG1SYSTEM_MUXER)         += mpegenc.o
OBJS-$(CONFIG_MPEG1VCD_MUXER)            += mpegenc.o
OBJS-$(CONFIG_MPEG2DVD_MUXER)            += mpegenc.o
OBJS-$(CONFIG_MPEG2VOB_MUXER)            += mpegenc.o
OBJS-$(CONFIG_MPEG2SVCD_MUXER)           += mpegenc.o
OBJS-$(CONFIG_MPEG1VIDEO_MUXER)          += rawenc.o
OBJS-$(CONFIG_MPEG2VIDEO_MUXER)          += rawenc.o
OBJS-$(CONFIG_MPEGPS_DEMUXER)            += mpeg.o
OBJS-$(CONFIG_MPEGTS_DEMUXER)            += mpegts.o isom.o
OBJS-$(CONFIG_MPEGTS_MUXER)              += mpegtsenc.o
OBJS-$(CONFIG_MPEGVIDEO_DEMUXER)         += mpegvideodec.o rawdec.o
OBJS-$(CONFIG_MPJPEG_MUXER)              += mpjpeg.o
OBJS-$(CONFIG_MPL2_DEMUXER)              += mpl2dec.o subtitles.o
OBJS-$(CONFIG_MPSUB_DEMUXER)             += mpsubdec.o subtitles.o
OBJS-$(CONFIG_MSNWC_TCP_DEMUXER)         += msnwc_tcp.o
OBJS-$(CONFIG_MTV_DEMUXER)               += mtv.o
OBJS-$(CONFIG_MVI_DEMUXER)               += mvi.o
OBJS-$(CONFIG_MV_DEMUXER)                += mvdec.o
OBJS-$(CONFIG_MXF_DEMUXER)               += mxfdec.o mxf.o
OBJS-$(CONFIG_MXF_MUXER)                 += mxfenc.o mxf.o audiointerleave.o
OBJS-$(CONFIG_MXG_DEMUXER)               += mxg.o
OBJS-$(CONFIG_NC_DEMUXER)                += ncdec.o
OBJS-$(CONFIG_NISTSPHERE_DEMUXER)        += nistspheredec.o pcm.o
OBJS-$(CONFIG_NSV_DEMUXER)               += nsvdec.o
OBJS-$(CONFIG_NULL_MUXER)                += nullenc.o
OBJS-$(CONFIG_NUT_DEMUXER)               += nutdec.o nut.o
OBJS-$(CONFIG_NUT_MUXER)                 += nutenc.o nut.o
OBJS-$(CONFIG_NUV_DEMUXER)               += nuv.o
OBJS-$(CONFIG_OGG_DEMUXER)               += oggdec.o         \
                                            oggparsecelt.o   \
                                            oggparsedirac.o  \
                                            oggparseflac.o   \
                                            oggparseogm.o    \
                                            oggparseopus.o   \
                                            oggparseskeleton.o \
                                            oggparsespeex.o  \
                                            oggparsetheora.o \
                                            oggparsevorbis.o \
<<<<<<< HEAD
                                            oggparsevp8.o    \
=======
                                            replaygain.o     \
>>>>>>> 0048deb8
                                            vorbiscomment.o  \
                                            flac_picture.o
OBJS-$(CONFIG_OGG_MUXER)                 += oggenc.o \
                                            vorbiscomment.o
OBJS-$(CONFIG_OMA_DEMUXER)               += omadec.o pcm.o oma.o
OBJS-$(CONFIG_OMA_MUXER)                 += omaenc.o rawenc.o oma.o id3v2enc.o
OBJS-$(CONFIG_OPUS_MUXER)                += oggenc.o \
                                            vorbiscomment.o
OBJS-$(CONFIG_PAF_DEMUXER)               += paf.o
OBJS-$(CONFIG_PCM_ALAW_DEMUXER)          += pcmdec.o pcm.o
OBJS-$(CONFIG_PCM_ALAW_MUXER)            += pcmenc.o rawenc.o
OBJS-$(CONFIG_PCM_F32BE_DEMUXER)         += pcmdec.o pcm.o
OBJS-$(CONFIG_PCM_F32BE_MUXER)           += pcmenc.o rawenc.o
OBJS-$(CONFIG_PCM_F32LE_DEMUXER)         += pcmdec.o pcm.o
OBJS-$(CONFIG_PCM_F32LE_MUXER)           += pcmenc.o rawenc.o
OBJS-$(CONFIG_PCM_F64BE_DEMUXER)         += pcmdec.o pcm.o
OBJS-$(CONFIG_PCM_F64BE_MUXER)           += pcmenc.o rawenc.o
OBJS-$(CONFIG_PCM_F64LE_DEMUXER)         += pcmdec.o pcm.o
OBJS-$(CONFIG_PCM_F64LE_MUXER)           += pcmenc.o rawenc.o
OBJS-$(CONFIG_PCM_MULAW_DEMUXER)         += pcmdec.o pcm.o
OBJS-$(CONFIG_PCM_MULAW_MUXER)           += pcmenc.o rawenc.o
OBJS-$(CONFIG_PCM_S16BE_DEMUXER)         += pcmdec.o pcm.o
OBJS-$(CONFIG_PCM_S16BE_MUXER)           += pcmenc.o rawenc.o
OBJS-$(CONFIG_PCM_S16LE_DEMUXER)         += pcmdec.o pcm.o
OBJS-$(CONFIG_PCM_S16LE_MUXER)           += pcmenc.o rawenc.o
OBJS-$(CONFIG_PCM_S24BE_DEMUXER)         += pcmdec.o pcm.o
OBJS-$(CONFIG_PCM_S24BE_MUXER)           += pcmenc.o rawenc.o
OBJS-$(CONFIG_PCM_S24LE_DEMUXER)         += pcmdec.o pcm.o
OBJS-$(CONFIG_PCM_S24LE_MUXER)           += pcmenc.o rawenc.o
OBJS-$(CONFIG_PCM_S32BE_DEMUXER)         += pcmdec.o pcm.o
OBJS-$(CONFIG_PCM_S32BE_MUXER)           += pcmenc.o rawenc.o
OBJS-$(CONFIG_PCM_S32LE_DEMUXER)         += pcmdec.o pcm.o
OBJS-$(CONFIG_PCM_S32LE_MUXER)           += pcmenc.o rawenc.o
OBJS-$(CONFIG_PCM_S8_DEMUXER)            += pcmdec.o pcm.o
OBJS-$(CONFIG_PCM_S8_MUXER)              += pcmenc.o rawenc.o
OBJS-$(CONFIG_PCM_U16BE_DEMUXER)         += pcmdec.o pcm.o
OBJS-$(CONFIG_PCM_U16BE_MUXER)           += pcmenc.o rawenc.o
OBJS-$(CONFIG_PCM_U16LE_DEMUXER)         += pcmdec.o pcm.o
OBJS-$(CONFIG_PCM_U16LE_MUXER)           += pcmenc.o rawenc.o
OBJS-$(CONFIG_PCM_U24BE_DEMUXER)         += pcmdec.o pcm.o
OBJS-$(CONFIG_PCM_U24BE_MUXER)           += pcmenc.o rawenc.o
OBJS-$(CONFIG_PCM_U24LE_DEMUXER)         += pcmdec.o pcm.o
OBJS-$(CONFIG_PCM_U24LE_MUXER)           += pcmenc.o rawenc.o
OBJS-$(CONFIG_PCM_U32BE_DEMUXER)         += pcmdec.o pcm.o
OBJS-$(CONFIG_PCM_U32BE_MUXER)           += pcmenc.o rawenc.o
OBJS-$(CONFIG_PCM_U32LE_DEMUXER)         += pcmdec.o pcm.o
OBJS-$(CONFIG_PCM_U32LE_MUXER)           += pcmenc.o rawenc.o
OBJS-$(CONFIG_PCM_U8_DEMUXER)            += pcmdec.o pcm.o
OBJS-$(CONFIG_PCM_U8_MUXER)              += pcmenc.o rawenc.o
OBJS-$(CONFIG_PJS_DEMUXER)               += pjsdec.o subtitles.o
OBJS-$(CONFIG_PMP_DEMUXER)               += pmpdec.o
OBJS-$(CONFIG_PVA_DEMUXER)               += pva.o
OBJS-$(CONFIG_PVF_DEMUXER)               += pvfdec.o pcm.o
OBJS-$(CONFIG_QCP_DEMUXER)               += qcp.o
OBJS-$(CONFIG_R3D_DEMUXER)               += r3d.o
OBJS-$(CONFIG_RAWVIDEO_DEMUXER)          += rawvideodec.o
OBJS-$(CONFIG_RAWVIDEO_MUXER)            += rawenc.o
OBJS-$(CONFIG_REALTEXT_DEMUXER)          += realtextdec.o subtitles.o
OBJS-$(CONFIG_REDSPARK_DEMUXER)          += redspark.o
OBJS-$(CONFIG_RL2_DEMUXER)               += rl2.o
OBJS-$(CONFIG_RM_DEMUXER)                += rmdec.o rm.o rmsipr.o
OBJS-$(CONFIG_RM_MUXER)                  += rmenc.o rm.o
OBJS-$(CONFIG_ROQ_DEMUXER)               += idroqdec.o
OBJS-$(CONFIG_ROQ_MUXER)                 += idroqenc.o rawenc.o
OBJS-$(CONFIG_RSD_DEMUXER)               += rsd.o
OBJS-$(CONFIG_RSO_DEMUXER)               += rsodec.o rso.o pcm.o
OBJS-$(CONFIG_RSO_MUXER)                 += rsoenc.o rso.o
OBJS-$(CONFIG_RPL_DEMUXER)               += rpl.o
OBJS-$(CONFIG_RTP_MUXER)                 += rtp.o         \
                                            rtpenc_aac.o     \
                                            rtpenc_latm.o    \
                                            rtpenc_amr.o     \
                                            rtpenc_h263.o    \
                                            rtpenc_h263_rfc2190.o \
                                            rtpenc_jpeg.o \
                                            rtpenc_mpv.o     \
                                            rtpenc.o      \
                                            rtpenc_h264.o \
                                            rtpenc_vp8.o  \
                                            rtpenc_xiph.o \
                                            avc.o
OBJS-$(CONFIG_RTSP_DEMUXER)              += rtsp.o rtspdec.o httpauth.o \
                                            urldecode.o
OBJS-$(CONFIG_RTSP_MUXER)                += rtsp.o rtspenc.o httpauth.o \
                                            urldecode.o
OBJS-$(CONFIG_SAMI_DEMUXER)              += samidec.o subtitles.o
OBJS-$(CONFIG_SAP_DEMUXER)               += sapdec.o
OBJS-$(CONFIG_SAP_MUXER)                 += sapenc.o
OBJS-$(CONFIG_SBG_DEMUXER)               += sbgdec.o
OBJS-$(CONFIG_SDP_DEMUXER)               += rtsp.o
OBJS-$(CONFIG_SDR2_DEMUXER)              += sdr2.o
OBJS-$(CONFIG_SEGAFILM_DEMUXER)          += segafilm.o
OBJS-$(CONFIG_SEGMENT_MUXER)             += segment.o
OBJS-$(CONFIG_SHORTEN_DEMUXER)           += rawdec.o
OBJS-$(CONFIG_SIFF_DEMUXER)              += siff.o
OBJS-$(CONFIG_SMACKER_DEMUXER)           += smacker.o
OBJS-$(CONFIG_SMJPEG_DEMUXER)            += smjpegdec.o smjpeg.o
OBJS-$(CONFIG_SMJPEG_MUXER)              += smjpegenc.o smjpeg.o
OBJS-$(CONFIG_SMOOTHSTREAMING_MUXER)     += smoothstreamingenc.o isom.o
OBJS-$(CONFIG_SMUSH_DEMUXER)             += smush.o
OBJS-$(CONFIG_SOL_DEMUXER)               += sol.o pcm.o
OBJS-$(CONFIG_SOX_DEMUXER)               += soxdec.o pcm.o
OBJS-$(CONFIG_SOX_MUXER)                 += soxenc.o rawenc.o
OBJS-$(CONFIG_SPDIF_DEMUXER)             += spdif.o spdifdec.o
OBJS-$(CONFIG_SPDIF_MUXER)               += spdif.o spdifenc.o
OBJS-$(CONFIG_SPEEX_MUXER)               += oggenc.o \
                                            vorbiscomment.o
OBJS-$(CONFIG_SRT_DEMUXER)               += srtdec.o subtitles.o
OBJS-$(CONFIG_SRT_MUXER)                 += srtenc.o
OBJS-$(CONFIG_STR_DEMUXER)               += psxstr.o
OBJS-$(CONFIG_SUBVIEWER1_DEMUXER)        += subviewer1dec.o subtitles.o
OBJS-$(CONFIG_SUBVIEWER_DEMUXER)         += subviewerdec.o subtitles.o
OBJS-$(CONFIG_SWF_DEMUXER)               += swfdec.o swf.o
OBJS-$(CONFIG_SWF_MUXER)                 += swfenc.o swf.o
OBJS-$(CONFIG_TAK_DEMUXER)               += takdec.o apetag.o img2.o rawdec.o
OBJS-$(CONFIG_TEDCAPTIONS_DEMUXER)       += tedcaptionsdec.o subtitles.o
OBJS-$(CONFIG_TEE_MUXER)                 += tee.o
OBJS-$(CONFIG_THP_DEMUXER)               += thp.o
OBJS-$(CONFIG_TIERTEXSEQ_DEMUXER)        += tiertexseq.o
OBJS-$(CONFIG_MKVTIMESTAMP_V2_MUXER)     += mkvtimestamp_v2.o
OBJS-$(CONFIG_TMV_DEMUXER)               += tmv.o
OBJS-$(CONFIG_TRUEHD_DEMUXER)            += rawdec.o
OBJS-$(CONFIG_TRUEHD_MUXER)              += rawenc.o
OBJS-$(CONFIG_TTA_DEMUXER)               += tta.o apetag.o img2.o
OBJS-$(CONFIG_TTY_DEMUXER)               += tty.o sauce.o
OBJS-$(CONFIG_TXD_DEMUXER)               += txd.o
OBJS-$(CONFIG_UNCODEDFRAMECRC_MUXER)     += uncodedframecrcenc.o framehash.o
OBJS-$(CONFIG_VC1_DEMUXER)               += rawdec.o
OBJS-$(CONFIG_VC1_MUXER)                 += rawenc.o
OBJS-$(CONFIG_VC1T_DEMUXER)              += vc1test.o
OBJS-$(CONFIG_VC1T_MUXER)                += vc1testenc.o
OBJS-$(CONFIG_VIVO_DEMUXER)              += vivo.o
OBJS-$(CONFIG_VMD_DEMUXER)               += sierravmd.o
OBJS-$(CONFIG_VOBSUB_DEMUXER)            += subtitles.o # mpeg demuxer is in the dependencies
OBJS-$(CONFIG_VOC_DEMUXER)               += vocdec.o voc.o
OBJS-$(CONFIG_VOC_MUXER)                 += vocenc.o voc.o
OBJS-$(CONFIG_VPLAYER_DEMUXER)           += vplayerdec.o subtitles.o
OBJS-$(CONFIG_VQF_DEMUXER)               += vqf.o
OBJS-$(CONFIG_W64_DEMUXER)               += wavdec.o w64.o pcm.o
OBJS-$(CONFIG_W64_MUXER)                 += wavenc.o w64.o
OBJS-$(CONFIG_WAV_DEMUXER)               += wavdec.o pcm.o
OBJS-$(CONFIG_WAV_MUXER)                 += wavenc.o
OBJS-$(CONFIG_WC3_DEMUXER)               += wc3movie.o
OBJS-$(CONFIG_WEBM_MUXER)                += matroskaenc.o matroska.o \
                                            isom.o avc.o \
                                            flacenc_header.o avlanguage.o wv.o
OBJS-$(CONFIG_WEBVTT_DEMUXER)            += webvttdec.o subtitles.o
OBJS-$(CONFIG_WEBVTT_MUXER)              += webvttenc.o
OBJS-$(CONFIG_WSAUD_DEMUXER)             += westwood_aud.o
OBJS-$(CONFIG_WSVQA_DEMUXER)             += westwood_vqa.o
OBJS-$(CONFIG_WTV_DEMUXER)               += wtvdec.o wtv_common.o asfdec.o asf.o asfcrypt.o \
                                            avlanguage.o mpegts.o isom.o
OBJS-$(CONFIG_WTV_MUXER)                 += wtvenc.o wtv_common.o mpegtsenc.o
OBJS-$(CONFIG_WV_DEMUXER)                += wvdec.o wv.o apetag.o img2.o
OBJS-$(CONFIG_WV_MUXER)                  += wvenc.o wv.o apetag.o img2.o
OBJS-$(CONFIG_XA_DEMUXER)                += xa.o
OBJS-$(CONFIG_XBIN_DEMUXER)              += bintext.o sauce.o
OBJS-$(CONFIG_XMV_DEMUXER)               += xmv.o
OBJS-$(CONFIG_XWMA_DEMUXER)              += xwma.o
OBJS-$(CONFIG_YOP_DEMUXER)               += yop.o
OBJS-$(CONFIG_YUV4MPEGPIPE_MUXER)        += yuv4mpeg.o
OBJS-$(CONFIG_YUV4MPEGPIPE_DEMUXER)      += yuv4mpeg.o

# external libraries
OBJS-$(CONFIG_LIBGME_DEMUXER)            += libgme.o
OBJS-$(CONFIG_LIBMODPLUG_DEMUXER)        += libmodplug.o
OBJS-$(CONFIG_LIBNUT_DEMUXER)            += libnut.o
OBJS-$(CONFIG_LIBNUT_MUXER)              += libnut.o
OBJS-$(CONFIG_LIBQUVI_DEMUXER)           += libquvi.o
OBJS-$(CONFIG_LIBRTMP)                   += librtmp.o
OBJS-$(CONFIG_LIBSSH_PROTOCOL)           += libssh.o

# protocols I/O
OBJS-$(CONFIG_APPLEHTTP_PROTOCOL)        += hlsproto.o
OBJS-$(CONFIG_BLURAY_PROTOCOL)           += bluray.o
OBJS-$(CONFIG_CACHE_PROTOCOL)            += cache.o
OBJS-$(CONFIG_CONCAT_PROTOCOL)           += concat.o
OBJS-$(CONFIG_CRYPTO_PROTOCOL)           += crypto.o
OBJS-$(CONFIG_DATA_PROTOCOL)             += data_uri.o
OBJS-$(CONFIG_FFRTMPCRYPT_PROTOCOL)      += rtmpcrypt.o rtmpdh.o
OBJS-$(CONFIG_FFRTMPHTTP_PROTOCOL)       += rtmphttp.o
OBJS-$(CONFIG_FILE_PROTOCOL)             += file.o
OBJS-$(CONFIG_FTP_PROTOCOL)              += ftp.o
OBJS-$(CONFIG_GOPHER_PROTOCOL)           += gopher.o
OBJS-$(CONFIG_HLS_PROTOCOL)              += hlsproto.o
OBJS-$(CONFIG_HTTP_PROTOCOL)             += http.o httpauth.o urldecode.o
OBJS-$(CONFIG_HTTPPROXY_PROTOCOL)        += http.o httpauth.o urldecode.o
OBJS-$(CONFIG_HTTPS_PROTOCOL)            += http.o httpauth.o urldecode.o
OBJS-$(CONFIG_MMSH_PROTOCOL)             += mmsh.o mms.o asf.o
OBJS-$(CONFIG_MMST_PROTOCOL)             += mmst.o mms.o asf.o
OBJS-$(CONFIG_MD5_PROTOCOL)              += md5proto.o
OBJS-$(CONFIG_PIPE_PROTOCOL)             += file.o
OBJS-$(CONFIG_RTMP_PROTOCOL)             += rtmpproto.o rtmppkt.o
OBJS-$(CONFIG_RTMPE_PROTOCOL)            += rtmpproto.o rtmppkt.o
OBJS-$(CONFIG_RTMPS_PROTOCOL)            += rtmpproto.o rtmppkt.o
OBJS-$(CONFIG_RTMPT_PROTOCOL)            += rtmpproto.o rtmppkt.o
OBJS-$(CONFIG_RTMPTE_PROTOCOL)           += rtmpproto.o rtmppkt.o
OBJS-$(CONFIG_RTMPTS_PROTOCOL)           += rtmpproto.o rtmppkt.o
OBJS-$(CONFIG_RTP_PROTOCOL)              += rtpproto.o
OBJS-$(CONFIG_SCTP_PROTOCOL)             += sctp.o
OBJS-$(CONFIG_SRTP_PROTOCOL)             += srtpproto.o srtp.o
OBJS-$(CONFIG_SUBFILE_PROTOCOL)          += subfile.o
OBJS-$(CONFIG_TCP_PROTOCOL)              += tcp.o
OBJS-$(CONFIG_TLS_PROTOCOL)              += tls.o
OBJS-$(CONFIG_UDP_PROTOCOL)              += udp.o
OBJS-$(CONFIG_UNIX_PROTOCOL)             += unix.o

OBJS-$(HAVE_LIBC_MSVCRT)                 += file_open.o

# Windows resource file
SLIBOBJS-$(HAVE_GNU_WINDRES)             += avformatres.o

SKIPHEADERS-$(CONFIG_FFRTMPCRYPT_PROTOCOL) += rtmpdh.h
SKIPHEADERS-$(CONFIG_NETWORK)            += network.h rtsp.h

TESTPROGS = seek                                                        \
            srtp                                                        \
            url                                                         \

TESTPROGS-$(CONFIG_NETWORK)              += noproxy

TOOLS     = aviocat                                                     \
            ismindex                                                    \
            pktdumper                                                   \
            probetest                                                   \
            seek_print                                                  \<|MERGE_RESOLUTION|>--- conflicted
+++ resolved
@@ -266,11 +266,8 @@
                                             oggparsespeex.o  \
                                             oggparsetheora.o \
                                             oggparsevorbis.o \
-<<<<<<< HEAD
                                             oggparsevp8.o    \
-=======
                                             replaygain.o     \
->>>>>>> 0048deb8
                                             vorbiscomment.o  \
                                             flac_picture.o
 OBJS-$(CONFIG_OGG_MUXER)                 += oggenc.o \
