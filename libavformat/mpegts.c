--- conflicted
+++ resolved
@@ -525,47 +525,22 @@
 } StreamType;
 
 static const StreamType ISO_types[] = {
-<<<<<<< HEAD
-    { 0x01, AVMEDIA_TYPE_VIDEO, CODEC_ID_MPEG2VIDEO },
-    { 0x02, AVMEDIA_TYPE_VIDEO, CODEC_ID_MPEG2VIDEO },
-    { 0x03, AVMEDIA_TYPE_AUDIO,        CODEC_ID_MP3 },
-    { 0x04, AVMEDIA_TYPE_AUDIO,        CODEC_ID_MP3 },
-    { 0x0f, AVMEDIA_TYPE_AUDIO,        CODEC_ID_AAC },
-    { 0x10, AVMEDIA_TYPE_VIDEO,      CODEC_ID_MPEG4 },
-    /* Makito encoder sets stream type 0x11 for AAC,
-     * so auto-detect LOAS/LATM instead of hardcoding it. */
-//  { 0x11, AVMEDIA_TYPE_AUDIO,   CODEC_ID_AAC_LATM }, /* LATM syntax */
-    { 0x1b, AVMEDIA_TYPE_VIDEO,       CODEC_ID_H264 },
-    { 0xd1, AVMEDIA_TYPE_VIDEO,      CODEC_ID_DIRAC },
-    { 0xea, AVMEDIA_TYPE_VIDEO,        CODEC_ID_VC1 },
-=======
     { 0x01, AVMEDIA_TYPE_VIDEO, AV_CODEC_ID_MPEG2VIDEO },
     { 0x02, AVMEDIA_TYPE_VIDEO, AV_CODEC_ID_MPEG2VIDEO },
     { 0x03, AVMEDIA_TYPE_AUDIO,        AV_CODEC_ID_MP3 },
     { 0x04, AVMEDIA_TYPE_AUDIO,        AV_CODEC_ID_MP3 },
     { 0x0f, AVMEDIA_TYPE_AUDIO,        AV_CODEC_ID_AAC },
     { 0x10, AVMEDIA_TYPE_VIDEO,      AV_CODEC_ID_MPEG4 },
-    { 0x11, AVMEDIA_TYPE_AUDIO,   AV_CODEC_ID_AAC_LATM }, /* LATM syntax */
+    /* Makito encoder sets stream type 0x11 for AAC,
+     * so auto-detect LOAS/LATM instead of hardcoding it. */
+//  { 0x11, AVMEDIA_TYPE_AUDIO,   AV_CODEC_ID_AAC_LATM }, /* LATM syntax */
     { 0x1b, AVMEDIA_TYPE_VIDEO,       AV_CODEC_ID_H264 },
     { 0xd1, AVMEDIA_TYPE_VIDEO,      AV_CODEC_ID_DIRAC },
     { 0xea, AVMEDIA_TYPE_VIDEO,        AV_CODEC_ID_VC1 },
->>>>>>> 36ef5369
     { 0 },
 };
 
 static const StreamType HDMV_types[] = {
-<<<<<<< HEAD
-    { 0x80, AVMEDIA_TYPE_AUDIO, CODEC_ID_PCM_BLURAY },
-    { 0x81, AVMEDIA_TYPE_AUDIO, CODEC_ID_AC3 },
-    { 0x82, AVMEDIA_TYPE_AUDIO, CODEC_ID_DTS },
-    { 0x83, AVMEDIA_TYPE_AUDIO, CODEC_ID_TRUEHD },
-    { 0x84, AVMEDIA_TYPE_AUDIO, CODEC_ID_EAC3 },
-    { 0x85, AVMEDIA_TYPE_AUDIO, CODEC_ID_DTS }, /* DTS HD */
-    { 0x86, AVMEDIA_TYPE_AUDIO, CODEC_ID_DTS }, /* DTS HD MASTER*/
-    { 0xa1, AVMEDIA_TYPE_AUDIO, CODEC_ID_EAC3 }, /* E-AC3 Secondary Audio */
-    { 0xa2, AVMEDIA_TYPE_AUDIO, CODEC_ID_DTS },  /* DTS Express Secondary Audio */
-    { 0x90, AVMEDIA_TYPE_SUBTITLE, CODEC_ID_HDMV_PGS_SUBTITLE },
-=======
     { 0x80, AVMEDIA_TYPE_AUDIO, AV_CODEC_ID_PCM_BLURAY },
     { 0x81, AVMEDIA_TYPE_AUDIO, AV_CODEC_ID_AC3 },
     { 0x82, AVMEDIA_TYPE_AUDIO, AV_CODEC_ID_DTS },
@@ -573,8 +548,9 @@
     { 0x84, AVMEDIA_TYPE_AUDIO, AV_CODEC_ID_EAC3 },
     { 0x85, AVMEDIA_TYPE_AUDIO, AV_CODEC_ID_DTS }, /* DTS HD */
     { 0x86, AVMEDIA_TYPE_AUDIO, AV_CODEC_ID_DTS }, /* DTS HD MASTER*/
+    { 0xa1, AVMEDIA_TYPE_AUDIO, AV_CODEC_ID_EAC3 }, /* E-AC3 Secondary Audio */
+    { 0xa2, AVMEDIA_TYPE_AUDIO, AV_CODEC_ID_DTS },  /* DTS Express Secondary Audio */
     { 0x90, AVMEDIA_TYPE_SUBTITLE, AV_CODEC_ID_HDMV_PGS_SUBTITLE },
->>>>>>> 36ef5369
     { 0 },
 };
 
@@ -639,14 +615,9 @@
     st->codec->codec_tag = pes->stream_type;
 
     mpegts_find_stream_type(st, pes->stream_type, ISO_types);
-<<<<<<< HEAD
     if ((prog_reg_desc == AV_RL32("HDMV") ||
          prog_reg_desc == AV_RL32("HDPR")) &&
-        st->codec->codec_id == CODEC_ID_NONE) {
-=======
-    if (prog_reg_desc == AV_RL32("HDMV") &&
         st->codec->codec_id == AV_CODEC_ID_NONE) {
->>>>>>> 36ef5369
         mpegts_find_stream_type(st, pes->stream_type, HDMV_types);
         if (pes->stream_type == 0x83) {
             // HDMV TrueHD streams also contain an AC3 coded version of the
@@ -675,7 +646,7 @@
     }
     if (st->codec->codec_id == AV_CODEC_ID_NONE)
         mpegts_find_stream_type(st, pes->stream_type, MISC_types);
-    if (st->codec->codec_id == CODEC_ID_NONE){
+    if (st->codec->codec_id == AV_CODEC_ID_NONE){
         st->codec->codec_id  = old_codec_id;
         st->codec->codec_type= old_codec_type;
     }
@@ -870,17 +841,10 @@
                         code != 0x1ff && code != 0x1f2 && /* program_stream_directory, DSMCC_stream */
                         code != 0x1f8) {                  /* ITU-T Rec. H.222.1 type E stream */
                         pes->state = MPEGTS_PESHEADER;
-<<<<<<< HEAD
-                        if (pes->st->codec->codec_id == CODEC_ID_NONE && !pes->st->request_probe) {
+                        if (pes->st->codec->codec_id == AV_CODEC_ID_NONE && !pes->st->request_probe) {
                             av_dlog(pes->stream, "pid=%x stream_type=%x probing\n",
                                     pes->pid, pes->stream_type);
                             pes->st->request_probe= 1;
-=======
-                        if (pes->st->codec->codec_id == AV_CODEC_ID_NONE) {
-                            av_dlog(pes->stream, "pid=%x stream_type=%x probing\n",
-                                    pes->pid, pes->stream_type);
-                            pes->st->codec->codec_id = AV_CODEC_ID_PROBE;
->>>>>>> 36ef5369
                         }
                     } else {
                         pes->state = MPEGTS_PAYLOAD;
@@ -1350,27 +1314,17 @@
         break;
     case 0x1F: /* FMC descriptor */
         get16(pp, desc_end);
-<<<<<<< HEAD
-        if (mp4_descr_count > 0 && (st->codec->codec_id == CODEC_ID_AAC_LATM || st->request_probe>0) &&
-=======
-        if (mp4_descr_count > 0 && st->codec->codec_id == AV_CODEC_ID_AAC_LATM &&
->>>>>>> 36ef5369
+        if (mp4_descr_count > 0 && (st->codec->codec_id == AV_CODEC_ID_AAC_LATM || st->request_probe>0) &&
             mp4_descr->dec_config_descr_len && mp4_descr->es_id == pid) {
             AVIOContext pb;
             ffio_init_context(&pb, mp4_descr->dec_config_descr,
                           mp4_descr->dec_config_descr_len, 0, NULL, NULL, NULL, NULL);
             ff_mp4_read_dec_config_descr(fc, st, &pb);
-<<<<<<< HEAD
-            if (st->codec->codec_id == CODEC_ID_AAC &&
+            if (st->codec->codec_id == AV_CODEC_ID_AAC &&
                 st->codec->extradata_size > 0){
                 st->request_probe= st->need_parsing = 0;
                 st->codec->codec_type= AVMEDIA_TYPE_AUDIO;
             }
-=======
-            if (st->codec->codec_id == AV_CODEC_ID_AAC &&
-                st->codec->extradata_size > 0)
-                st->need_parsing = 0;
->>>>>>> 36ef5369
         }
         break;
     case 0x56: /* DVB teletext descriptor */
