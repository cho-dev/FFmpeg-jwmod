--- conflicted
+++ resolved
@@ -4300,15 +4300,11 @@
 Libs.private: $(enabled shared && echo $libs)
 Cflags: -I\${includedir}
 EOF
-<<<<<<< HEAD
 
 mkdir -p doc/examples/pc-uninstalled
 includedir=${source_path}
 [ "$includedir" = . ] && includedir="\${pcfiledir}/../../.."
-cat <<EOF > doc/examples/pc-uninstalled/$name.pc
-=======
-    cat <<EOF > $name/$name-uninstalled.pc
->>>>>>> 76fa7e09
+    cat <<EOF > doc/examples/pc-uninstalled/$name.pc
 prefix=
 exec_prefix=
 libdir=\${pcfiledir}/../../../$name
