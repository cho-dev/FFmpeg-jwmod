--- conflicted
+++ resolved
@@ -1,10 +1,7 @@
 Entries are sorted chronologically from oldest to youngest within each release,
 releases are sorted from youngest to oldest.
 
-<<<<<<< HEAD
 version <next>:
-=======
-version 9.7:
 
 Most of the following fixes resulted from test samples that the Google
 Security Team has kindly made available to us:
@@ -26,9 +23,6 @@
 - wavpack: use bytestream2 in wavpack_decode_block
 - wavpack: validate samples size parsed in wavpack_decode_block
 
-
-version 9.6:
->>>>>>> 5c54fc61
 - aac: check the maximum number of channels to avoid invalid writes
 - indeo3: fix off by one in MV validity check
 - id3v2: check for end of file while unescaping tags to avoid invalid
