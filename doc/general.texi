--- conflicted
+++ resolved
@@ -168,13 +168,9 @@
 @item AST                       @tab X @tab X
     @tab Audio format used on the Nintendo Wii.
 @item AVI                       @tab X @tab X
-<<<<<<< HEAD
-@item AVISynth                  @tab   @tab X
+@item AviSynth                  @tab   @tab X
 @item AVR                       @tab   @tab X
     @tab Audio format used on Mac.
-=======
-@item AviSynth                  @tab   @tab X
->>>>>>> 0e8c6f22
 @item AVS                       @tab   @tab X
     @tab Multimedia format used by the Creature Shock game.
 @item Beam Software SIFF        @tab   @tab X
