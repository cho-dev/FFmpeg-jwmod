--- conflicted
+++ resolved
@@ -214,21 +214,13 @@
 
 static int load_path(AVFilterContext *ctx, void **handle_ptr, const char *prefix, const char *name)
 {
-<<<<<<< HEAD
     char *path = av_asprintf("%s%s%s", prefix, name, SLIBSUF);
     if (!path)
         return AVERROR(ENOMEM);
-    av_log(ctx, AV_LOG_DEBUG, "Looking for frei0r effect in '%s'\n", path);
+    av_log(ctx, AV_LOG_DEBUG, "Looking for frei0r effect in '%s'.\n", path);
     *handle_ptr = dlopen(path, RTLD_NOW|RTLD_LOCAL);
     av_free(path);
     return 0;
-=======
-    char path[1024];
-
-    snprintf(path, sizeof(path), "%s%s%s", prefix, name, SLIBSUF);
-    av_log(ctx, AV_LOG_DEBUG, "Looking for frei0r effect in '%s'.\n", path);
-    return dlopen(path, RTLD_NOW|RTLD_LOCAL);
->>>>>>> 8accddeb
 }
 
 static av_cold int frei0r_init(AVFilterContext *ctx,
@@ -312,11 +304,7 @@
         return AVERROR(EINVAL);
 
     if (f0r_init() < 0) {
-<<<<<<< HEAD
-        av_log(ctx, AV_LOG_ERROR, "Could not init the frei0r module\n");
-=======
         av_log(ctx, AV_LOG_ERROR, "Could not init the frei0r module.\n");
->>>>>>> 8accddeb
         return AVERROR(EINVAL);
     }
 
@@ -371,11 +359,7 @@
     if (s->destruct && s->instance)
         s->destruct(s->instance);
     if (!(s->instance = s->construct(inlink->w, inlink->h))) {
-<<<<<<< HEAD
-        av_log(ctx, AV_LOG_ERROR, "Impossible to load frei0r instance\n");
-=======
         av_log(ctx, AV_LOG_ERROR, "Impossible to load frei0r instance.\n");
->>>>>>> 8accddeb
         return AVERROR(EINVAL);
     }
 
@@ -471,23 +455,8 @@
 {
     Frei0rContext *s = ctx->priv;
 
-<<<<<<< HEAD
     s->time_base.num = s->framerate.den;
     s->time_base.den = s->framerate.num;
-=======
-    if (av_parse_video_size(&s->w, &s->h, s->size) < 0) {
-        av_log(ctx, AV_LOG_ERROR, "Invalid frame size: '%s'.\n", s->size);
-        return AVERROR(EINVAL);
-    }
-
-    if (av_parse_video_rate(&frame_rate_q, s->framerate) < 0 ||
-        frame_rate_q.den <= 0 || frame_rate_q.num <= 0) {
-        av_log(ctx, AV_LOG_ERROR, "Invalid frame rate: '%s'.\n", s->framerate);
-        return AVERROR(EINVAL);
-    }
-    s->time_base.num = frame_rate_q.den;
-    s->time_base.den = frame_rate_q.num;
->>>>>>> 8accddeb
 
     return frei0r_init(ctx, s->dl_name, F0R_PLUGIN_TYPE_SOURCE);
 }
@@ -507,11 +476,7 @@
     if (s->destruct && s->instance)
         s->destruct(s->instance);
     if (!(s->instance = s->construct(outlink->w, outlink->h))) {
-<<<<<<< HEAD
-        av_log(ctx, AV_LOG_ERROR, "Impossible to load frei0r instance\n");
-=======
         av_log(ctx, AV_LOG_ERROR, "Impossible to load frei0r instance.\n");
->>>>>>> 8accddeb
         return AVERROR(EINVAL);
     }
 
