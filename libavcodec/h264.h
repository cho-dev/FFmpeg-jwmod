--- conflicted
+++ resolved
@@ -87,14 +87,9 @@
 #define CABAC(h) h->pps.cabac
 #endif
 
-<<<<<<< HEAD
 #define CHROMA    (h->sps.chroma_format_idc)
-#define CHROMA422 (h->sps.chroma_format_idc == 2)
-#define CHROMA444 (h->sps.chroma_format_idc == 3)
-=======
 #define CHROMA422(h) (h->sps.chroma_format_idc == 2)
 #define CHROMA444(h) (h->sps.chroma_format_idc == 3)
->>>>>>> 23e85be5
 
 #define EXTENDED_SAR       255
 
