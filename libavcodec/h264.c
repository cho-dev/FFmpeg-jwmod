/*
 * H.26L/H.264/AVC/JVT/14496-10/... decoder
 * Copyright (c) 2003 Michael Niedermayer <michaelni@gmx.at>
 *
 * This file is part of FFmpeg.
 *
 * FFmpeg is free software; you can redistribute it and/or
 * modify it under the terms of the GNU Lesser General Public
 * License as published by the Free Software Foundation; either
 * version 2.1 of the License, or (at your option) any later version.
 *
 * FFmpeg is distributed in the hope that it will be useful,
 * but WITHOUT ANY WARRANTY; without even the implied warranty of
 * MERCHANTABILITY or FITNESS FOR A PARTICULAR PURPOSE.  See the GNU
 * Lesser General Public License for more details.
 *
 * You should have received a copy of the GNU Lesser General Public
 * License along with FFmpeg; if not, write to the Free Software
 * Foundation, Inc., 51 Franklin Street, Fifth Floor, Boston, MA 02110-1301 USA
 */

/**
 * @file
 * H.264 / AVC / MPEG4 part10 codec.
 * @author Michael Niedermayer <michaelni@gmx.at>
 */

#define UNCHECKED_BITSTREAM_READER 1

#include "libavutil/avassert.h"
#include "libavutil/imgutils.h"
#include "libavutil/opt.h"
#include "libavutil/stereo3d.h"
#include "libavutil/timer.h"
#include "internal.h"
#include "cabac.h"
#include "cabac_functions.h"
#include "dsputil.h"
#include "error_resilience.h"
#include "avcodec.h"
#include "mpegvideo.h"
#include "h264.h"
#include "h264data.h"
#include "h264chroma.h"
#include "h264_mvpred.h"
#include "golomb.h"
#include "mathops.h"
#include "rectangle.h"
#include "svq3.h"
#include "thread.h"
#include "vdpau_internal.h"

#include <assert.h>

static void flush_change(H264Context *h);

const uint16_t ff_h264_mb_sizes[4] = { 256, 384, 512, 768 };

static const uint8_t rem6[QP_MAX_NUM + 1] = {
    0, 1, 2, 3, 4, 5, 0, 1, 2, 3, 4, 5, 0, 1, 2, 3, 4, 5, 0, 1, 2,
    3, 4, 5, 0, 1, 2, 3, 4, 5, 0, 1, 2, 3, 4, 5, 0, 1, 2, 3, 4, 5,
    0, 1, 2, 3, 4, 5, 0, 1, 2, 3, 4, 5, 0, 1, 2, 3, 4, 5, 0, 1, 2,
    3, 4, 5, 0, 1, 2, 3, 4, 5, 0, 1, 2, 3, 4, 5, 0, 1, 2, 3, 4, 5,
    0, 1, 2, 3,
};

static const uint8_t div6[QP_MAX_NUM + 1] = {
    0, 0, 0, 0, 0, 0, 1, 1, 1, 1, 1, 1, 2, 2, 2, 2, 2, 2, 3,  3,  3,
    3, 3, 3, 4, 4, 4, 4, 4, 4, 5, 5, 5, 5, 5, 5, 6, 6, 6, 6,  6,  6,
    7, 7, 7, 7, 7, 7, 8, 8, 8, 8, 8, 8, 9, 9, 9, 9, 9, 9, 10, 10, 10,
   10,10,10,11,11,11,11,11,11,12,12,12,12,12,12,13,13,13, 13, 13, 13,
   14,14,14,14,
};

static const uint8_t field_scan[16+1] = {
    0 + 0 * 4, 0 + 1 * 4, 1 + 0 * 4, 0 + 2 * 4,
    0 + 3 * 4, 1 + 1 * 4, 1 + 2 * 4, 1 + 3 * 4,
    2 + 0 * 4, 2 + 1 * 4, 2 + 2 * 4, 2 + 3 * 4,
    3 + 0 * 4, 3 + 1 * 4, 3 + 2 * 4, 3 + 3 * 4,
};

static const uint8_t field_scan8x8[64+1] = {
    0 + 0 * 8, 0 + 1 * 8, 0 + 2 * 8, 1 + 0 * 8,
    1 + 1 * 8, 0 + 3 * 8, 0 + 4 * 8, 1 + 2 * 8,
    2 + 0 * 8, 1 + 3 * 8, 0 + 5 * 8, 0 + 6 * 8,
    0 + 7 * 8, 1 + 4 * 8, 2 + 1 * 8, 3 + 0 * 8,
    2 + 2 * 8, 1 + 5 * 8, 1 + 6 * 8, 1 + 7 * 8,
    2 + 3 * 8, 3 + 1 * 8, 4 + 0 * 8, 3 + 2 * 8,
    2 + 4 * 8, 2 + 5 * 8, 2 + 6 * 8, 2 + 7 * 8,
    3 + 3 * 8, 4 + 1 * 8, 5 + 0 * 8, 4 + 2 * 8,
    3 + 4 * 8, 3 + 5 * 8, 3 + 6 * 8, 3 + 7 * 8,
    4 + 3 * 8, 5 + 1 * 8, 6 + 0 * 8, 5 + 2 * 8,
    4 + 4 * 8, 4 + 5 * 8, 4 + 6 * 8, 4 + 7 * 8,
    5 + 3 * 8, 6 + 1 * 8, 6 + 2 * 8, 5 + 4 * 8,
    5 + 5 * 8, 5 + 6 * 8, 5 + 7 * 8, 6 + 3 * 8,
    7 + 0 * 8, 7 + 1 * 8, 6 + 4 * 8, 6 + 5 * 8,
    6 + 6 * 8, 6 + 7 * 8, 7 + 2 * 8, 7 + 3 * 8,
    7 + 4 * 8, 7 + 5 * 8, 7 + 6 * 8, 7 + 7 * 8,
};

static const uint8_t field_scan8x8_cavlc[64+1] = {
    0 + 0 * 8, 1 + 1 * 8, 2 + 0 * 8, 0 + 7 * 8,
    2 + 2 * 8, 2 + 3 * 8, 2 + 4 * 8, 3 + 3 * 8,
    3 + 4 * 8, 4 + 3 * 8, 4 + 4 * 8, 5 + 3 * 8,
    5 + 5 * 8, 7 + 0 * 8, 6 + 6 * 8, 7 + 4 * 8,
    0 + 1 * 8, 0 + 3 * 8, 1 + 3 * 8, 1 + 4 * 8,
    1 + 5 * 8, 3 + 1 * 8, 2 + 5 * 8, 4 + 1 * 8,
    3 + 5 * 8, 5 + 1 * 8, 4 + 5 * 8, 6 + 1 * 8,
    5 + 6 * 8, 7 + 1 * 8, 6 + 7 * 8, 7 + 5 * 8,
    0 + 2 * 8, 0 + 4 * 8, 0 + 5 * 8, 2 + 1 * 8,
    1 + 6 * 8, 4 + 0 * 8, 2 + 6 * 8, 5 + 0 * 8,
    3 + 6 * 8, 6 + 0 * 8, 4 + 6 * 8, 6 + 2 * 8,
    5 + 7 * 8, 6 + 4 * 8, 7 + 2 * 8, 7 + 6 * 8,
    1 + 0 * 8, 1 + 2 * 8, 0 + 6 * 8, 3 + 0 * 8,
    1 + 7 * 8, 3 + 2 * 8, 2 + 7 * 8, 4 + 2 * 8,
    3 + 7 * 8, 5 + 2 * 8, 4 + 7 * 8, 5 + 4 * 8,
    6 + 3 * 8, 6 + 5 * 8, 7 + 3 * 8, 7 + 7 * 8,
};

// zigzag_scan8x8_cavlc[i] = zigzag_scan8x8[(i/4) + 16*(i%4)]
static const uint8_t zigzag_scan8x8_cavlc[64+1] = {
    0 + 0 * 8, 1 + 1 * 8, 1 + 2 * 8, 2 + 2 * 8,
    4 + 1 * 8, 0 + 5 * 8, 3 + 3 * 8, 7 + 0 * 8,
    3 + 4 * 8, 1 + 7 * 8, 5 + 3 * 8, 6 + 3 * 8,
    2 + 7 * 8, 6 + 4 * 8, 5 + 6 * 8, 7 + 5 * 8,
    1 + 0 * 8, 2 + 0 * 8, 0 + 3 * 8, 3 + 1 * 8,
    3 + 2 * 8, 0 + 6 * 8, 4 + 2 * 8, 6 + 1 * 8,
    2 + 5 * 8, 2 + 6 * 8, 6 + 2 * 8, 5 + 4 * 8,
    3 + 7 * 8, 7 + 3 * 8, 4 + 7 * 8, 7 + 6 * 8,
    0 + 1 * 8, 3 + 0 * 8, 0 + 4 * 8, 4 + 0 * 8,
    2 + 3 * 8, 1 + 5 * 8, 5 + 1 * 8, 5 + 2 * 8,
    1 + 6 * 8, 3 + 5 * 8, 7 + 1 * 8, 4 + 5 * 8,
    4 + 6 * 8, 7 + 4 * 8, 5 + 7 * 8, 6 + 7 * 8,
    0 + 2 * 8, 2 + 1 * 8, 1 + 3 * 8, 5 + 0 * 8,
    1 + 4 * 8, 2 + 4 * 8, 6 + 0 * 8, 4 + 3 * 8,
    0 + 7 * 8, 4 + 4 * 8, 7 + 2 * 8, 3 + 6 * 8,
    5 + 5 * 8, 6 + 5 * 8, 6 + 6 * 8, 7 + 7 * 8,
};

static const uint8_t dequant4_coeff_init[6][3] = {
    { 10, 13, 16 },
    { 11, 14, 18 },
    { 13, 16, 20 },
    { 14, 18, 23 },
    { 16, 20, 25 },
    { 18, 23, 29 },
};

static const uint8_t dequant8_coeff_init_scan[16] = {
    0, 3, 4, 3, 3, 1, 5, 1, 4, 5, 2, 5, 3, 1, 5, 1
};

static const uint8_t dequant8_coeff_init[6][6] = {
    { 20, 18, 32, 19, 25, 24 },
    { 22, 19, 35, 21, 28, 26 },
    { 26, 23, 42, 24, 33, 31 },
    { 28, 25, 45, 26, 35, 33 },
    { 32, 28, 51, 30, 40, 38 },
    { 36, 32, 58, 34, 46, 43 },
};

static const enum AVPixelFormat h264_hwaccel_pixfmt_list_420[] = {
#if CONFIG_H264_DXVA2_HWACCEL
    AV_PIX_FMT_DXVA2_VLD,
#endif
#if CONFIG_H264_VAAPI_HWACCEL
    AV_PIX_FMT_VAAPI_VLD,
#endif
#if CONFIG_H264_VDA_HWACCEL
    AV_PIX_FMT_VDA_VLD,
#endif
#if CONFIG_H264_VDPAU_HWACCEL
    AV_PIX_FMT_VDPAU,
#endif
    AV_PIX_FMT_YUV420P,
    AV_PIX_FMT_NONE
};

static const enum AVPixelFormat h264_hwaccel_pixfmt_list_jpeg_420[] = {
#if CONFIG_H264_DXVA2_HWACCEL
    AV_PIX_FMT_DXVA2_VLD,
#endif
#if CONFIG_H264_VAAPI_HWACCEL
    AV_PIX_FMT_VAAPI_VLD,
#endif
#if CONFIG_H264_VDA_HWACCEL
    AV_PIX_FMT_VDA_VLD,
#endif
#if CONFIG_H264_VDPAU_HWACCEL
    AV_PIX_FMT_VDPAU,
#endif
    AV_PIX_FMT_YUVJ420P,
    AV_PIX_FMT_NONE
};

int avpriv_h264_has_num_reorder_frames(AVCodecContext *avctx)
{
    H264Context *h = avctx->priv_data;
    return h ? h->sps.num_reorder_frames : 0;
}

static void h264_er_decode_mb(void *opaque, int ref, int mv_dir, int mv_type,
                              int (*mv)[2][4][2],
                              int mb_x, int mb_y, int mb_intra, int mb_skipped)
{
    H264Context *h = opaque;

    h->mb_x  = mb_x;
    h->mb_y  = mb_y;
    h->mb_xy = mb_x + mb_y * h->mb_stride;
    memset(h->non_zero_count_cache, 0, sizeof(h->non_zero_count_cache));
    av_assert1(ref >= 0);
    /* FIXME: It is possible albeit uncommon that slice references
     * differ between slices. We take the easy approach and ignore
     * it for now. If this turns out to have any relevance in
     * practice then correct remapping should be added. */
    if (ref >= h->ref_count[0])
        ref = 0;
    if (!h->ref_list[0][ref].f.data[0]) {
        av_log(h->avctx, AV_LOG_DEBUG, "Reference not available for error concealing\n");
        ref = 0;
    }
    if ((h->ref_list[0][ref].reference&3) != 3) {
        av_log(h->avctx, AV_LOG_DEBUG, "Reference invalid\n");
        return;
    }
    fill_rectangle(&h->cur_pic.ref_index[0][4 * h->mb_xy],
                   2, 2, 2, ref, 1);
    fill_rectangle(&h->ref_cache[0][scan8[0]], 4, 4, 8, ref, 1);
    fill_rectangle(h->mv_cache[0][scan8[0]], 4, 4, 8,
                   pack16to32((*mv)[0][0][0], (*mv)[0][0][1]), 4);
    h->mb_mbaff =
    h->mb_field_decoding_flag = 0;
    ff_h264_hl_decode_mb(h);
}

void ff_h264_draw_horiz_band(H264Context *h, int y, int height)
{
    AVCodecContext *avctx = h->avctx;
    Picture *cur  = &h->cur_pic;
    Picture *last = h->ref_list[0][0].f.data[0] ? &h->ref_list[0][0] : NULL;
    const AVPixFmtDescriptor *desc = av_pix_fmt_desc_get(avctx->pix_fmt);
    int vshift = desc->log2_chroma_h;
    const int field_pic = h->picture_structure != PICT_FRAME;
    if (field_pic) {
        height <<= 1;
        y      <<= 1;
    }

    height = FFMIN(height, avctx->height - y);

    if (field_pic && h->first_field && !(avctx->slice_flags & SLICE_FLAG_ALLOW_FIELD))
        return;

    if (avctx->draw_horiz_band) {
        AVFrame *src;
        int offset[AV_NUM_DATA_POINTERS];
        int i;

        if (cur->f.pict_type == AV_PICTURE_TYPE_B || h->low_delay ||
            (avctx->slice_flags & SLICE_FLAG_CODED_ORDER))
            src = &cur->f;
        else if (last)
            src = &last->f;
        else
            return;

        offset[0] = y * src->linesize[0];
        offset[1] =
        offset[2] = (y >> vshift) * src->linesize[1];
        for (i = 3; i < AV_NUM_DATA_POINTERS; i++)
            offset[i] = 0;

        emms_c();

        avctx->draw_horiz_band(avctx, src, offset,
                               y, h->picture_structure, height);
    }
}

static void unref_picture(H264Context *h, Picture *pic)
{
    int off = offsetof(Picture, tf) + sizeof(pic->tf);
    int i;

    if (!pic->f.buf[0])
        return;

    ff_thread_release_buffer(h->avctx, &pic->tf);
    av_buffer_unref(&pic->hwaccel_priv_buf);

    av_buffer_unref(&pic->qscale_table_buf);
    av_buffer_unref(&pic->mb_type_buf);
    for (i = 0; i < 2; i++) {
        av_buffer_unref(&pic->motion_val_buf[i]);
        av_buffer_unref(&pic->ref_index_buf[i]);
    }

    memset((uint8_t*)pic + off, 0, sizeof(*pic) - off);
}

static void release_unused_pictures(H264Context *h, int remove_current)
{
    int i;

    /* release non reference frames */
    for (i = 0; i < MAX_PICTURE_COUNT; i++) {
        if (h->DPB[i].f.buf[0] && !h->DPB[i].reference &&
            (remove_current || &h->DPB[i] != h->cur_pic_ptr)) {
            unref_picture(h, &h->DPB[i]);
        }
    }
}

static int ref_picture(H264Context *h, Picture *dst, Picture *src)
{
    int ret, i;

    av_assert0(!dst->f.buf[0]);
    av_assert0(src->f.buf[0]);

    src->tf.f = &src->f;
    dst->tf.f = &dst->f;
    ret = ff_thread_ref_frame(&dst->tf, &src->tf);
    if (ret < 0)
        goto fail;

    dst->qscale_table_buf = av_buffer_ref(src->qscale_table_buf);
    dst->mb_type_buf      = av_buffer_ref(src->mb_type_buf);
    if (!dst->qscale_table_buf || !dst->mb_type_buf)
        goto fail;
    dst->qscale_table = src->qscale_table;
    dst->mb_type      = src->mb_type;

    for (i = 0; i < 2; i++) {
        dst->motion_val_buf[i] = av_buffer_ref(src->motion_val_buf[i]);
        dst->ref_index_buf[i]  = av_buffer_ref(src->ref_index_buf[i]);
        if (!dst->motion_val_buf[i] || !dst->ref_index_buf[i])
            goto fail;
        dst->motion_val[i] = src->motion_val[i];
        dst->ref_index[i]  = src->ref_index[i];
    }

    if (src->hwaccel_picture_private) {
        dst->hwaccel_priv_buf = av_buffer_ref(src->hwaccel_priv_buf);
        if (!dst->hwaccel_priv_buf)
            goto fail;
        dst->hwaccel_picture_private = dst->hwaccel_priv_buf->data;
    }

    for (i = 0; i < 2; i++)
        dst->field_poc[i] = src->field_poc[i];

    memcpy(dst->ref_poc,   src->ref_poc,   sizeof(src->ref_poc));
    memcpy(dst->ref_count, src->ref_count, sizeof(src->ref_count));

    dst->poc           = src->poc;
    dst->frame_num     = src->frame_num;
    dst->mmco_reset    = src->mmco_reset;
    dst->pic_id        = src->pic_id;
    dst->long_ref      = src->long_ref;
    dst->mbaff         = src->mbaff;
    dst->field_picture = src->field_picture;
    dst->needs_realloc = src->needs_realloc;
    dst->reference     = src->reference;
    dst->crop          = src->crop;
    dst->crop_left     = src->crop_left;
    dst->crop_top      = src->crop_top;
    dst->recovered     = src->recovered;

    return 0;
fail:
    unref_picture(h, dst);
    return ret;
}

static int alloc_scratch_buffers(H264Context *h, int linesize)
{
    int alloc_size = FFALIGN(FFABS(linesize) + 32, 32);

    if (h->bipred_scratchpad)
        return 0;

    h->bipred_scratchpad = av_malloc(16 * 6 * alloc_size);
    // edge emu needs blocksize + filter length - 1
    // (= 21x21 for  h264)
    h->edge_emu_buffer = av_mallocz(alloc_size * 2 * 21);
    h->me.scratchpad   = av_mallocz(alloc_size * 2 * 16 * 2);

    if (!h->bipred_scratchpad || !h->edge_emu_buffer || !h->me.scratchpad) {
        av_freep(&h->bipred_scratchpad);
        av_freep(&h->edge_emu_buffer);
        av_freep(&h->me.scratchpad);
        return AVERROR(ENOMEM);
    }

    h->me.temp = h->me.scratchpad;

    return 0;
}

static int init_table_pools(H264Context *h)
{
    const int big_mb_num    = h->mb_stride * (h->mb_height + 1) + 1;
    const int mb_array_size = h->mb_stride * h->mb_height;
    const int b4_stride     = h->mb_width * 4 + 1;
    const int b4_array_size = b4_stride * h->mb_height * 4;

    h->qscale_table_pool = av_buffer_pool_init(big_mb_num + h->mb_stride,
                                               av_buffer_allocz);
    h->mb_type_pool      = av_buffer_pool_init((big_mb_num + h->mb_stride) *
                                               sizeof(uint32_t), av_buffer_allocz);
    h->motion_val_pool = av_buffer_pool_init(2 * (b4_array_size + 4) *
                                             sizeof(int16_t), av_buffer_allocz);
    h->ref_index_pool  = av_buffer_pool_init(4 * mb_array_size, av_buffer_allocz);

    if (!h->qscale_table_pool || !h->mb_type_pool || !h->motion_val_pool ||
        !h->ref_index_pool) {
        av_buffer_pool_uninit(&h->qscale_table_pool);
        av_buffer_pool_uninit(&h->mb_type_pool);
        av_buffer_pool_uninit(&h->motion_val_pool);
        av_buffer_pool_uninit(&h->ref_index_pool);
        return AVERROR(ENOMEM);
    }

    return 0;
}

static int alloc_picture(H264Context *h, Picture *pic)
{
    int i, ret = 0;

    av_assert0(!pic->f.data[0]);

    pic->tf.f = &pic->f;
    ret = ff_thread_get_buffer(h->avctx, &pic->tf, pic->reference ?
                                                   AV_GET_BUFFER_FLAG_REF : 0);
    if (ret < 0)
        goto fail;

    h->linesize   = pic->f.linesize[0];
    h->uvlinesize = pic->f.linesize[1];
    pic->crop     = h->sps.crop;
    pic->crop_top = h->sps.crop_top;
    pic->crop_left= h->sps.crop_left;

    if (h->avctx->hwaccel) {
        const AVHWAccel *hwaccel = h->avctx->hwaccel;
        av_assert0(!pic->hwaccel_picture_private);
        if (hwaccel->priv_data_size) {
            pic->hwaccel_priv_buf = av_buffer_allocz(hwaccel->priv_data_size);
            if (!pic->hwaccel_priv_buf)
                return AVERROR(ENOMEM);
            pic->hwaccel_picture_private = pic->hwaccel_priv_buf->data;
        }
    }

    if (!h->qscale_table_pool) {
        ret = init_table_pools(h);
        if (ret < 0)
            goto fail;
    }

    pic->qscale_table_buf = av_buffer_pool_get(h->qscale_table_pool);
    pic->mb_type_buf      = av_buffer_pool_get(h->mb_type_pool);
    if (!pic->qscale_table_buf || !pic->mb_type_buf)
        goto fail;

    pic->mb_type      = (uint32_t*)pic->mb_type_buf->data + 2 * h->mb_stride + 1;
    pic->qscale_table = pic->qscale_table_buf->data + 2 * h->mb_stride + 1;

    for (i = 0; i < 2; i++) {
        pic->motion_val_buf[i] = av_buffer_pool_get(h->motion_val_pool);
        pic->ref_index_buf[i]  = av_buffer_pool_get(h->ref_index_pool);
        if (!pic->motion_val_buf[i] || !pic->ref_index_buf[i])
            goto fail;

        pic->motion_val[i] = (int16_t (*)[2])pic->motion_val_buf[i]->data + 4;
        pic->ref_index[i]  = pic->ref_index_buf[i]->data;
    }

    return 0;
fail:
    unref_picture(h, pic);
    return (ret < 0) ? ret : AVERROR(ENOMEM);
}

static inline int pic_is_unused(H264Context *h, Picture *pic)
{
    if (!pic->f.buf[0])
        return 1;
    if (pic->needs_realloc && !(pic->reference & DELAYED_PIC_REF))
        return 1;
    return 0;
}

static int find_unused_picture(H264Context *h)
{
    int i;

    for (i = 0; i < MAX_PICTURE_COUNT; i++) {
        if (pic_is_unused(h, &h->DPB[i]))
            break;
    }
    if (i == MAX_PICTURE_COUNT)
        return AVERROR_INVALIDDATA;

    if (h->DPB[i].needs_realloc) {
        h->DPB[i].needs_realloc = 0;
        unref_picture(h, &h->DPB[i]);
    }

    return i;
}

/**
 * Check if the top & left blocks are available if needed and
 * change the dc mode so it only uses the available blocks.
 */
int ff_h264_check_intra4x4_pred_mode(H264Context *h)
{
    static const int8_t top[12] = {
        -1, 0, LEFT_DC_PRED, -1, -1, -1, -1, -1, 0
    };
    static const int8_t left[12] = {
        0, -1, TOP_DC_PRED, 0, -1, -1, -1, 0, -1, DC_128_PRED
    };
    int i;

    if (!(h->top_samples_available & 0x8000)) {
        for (i = 0; i < 4; i++) {
            int status = top[h->intra4x4_pred_mode_cache[scan8[0] + i]];
            if (status < 0) {
                av_log(h->avctx, AV_LOG_ERROR,
                       "top block unavailable for requested intra4x4 mode %d at %d %d\n",
                       status, h->mb_x, h->mb_y);
                return AVERROR_INVALIDDATA;
            } else if (status) {
                h->intra4x4_pred_mode_cache[scan8[0] + i] = status;
            }
        }
    }

    if ((h->left_samples_available & 0x8888) != 0x8888) {
        static const int mask[4] = { 0x8000, 0x2000, 0x80, 0x20 };
        for (i = 0; i < 4; i++)
            if (!(h->left_samples_available & mask[i])) {
                int status = left[h->intra4x4_pred_mode_cache[scan8[0] + 8 * i]];
                if (status < 0) {
                    av_log(h->avctx, AV_LOG_ERROR,
                           "left block unavailable for requested intra4x4 mode %d at %d %d\n",
                           status, h->mb_x, h->mb_y);
                    return AVERROR_INVALIDDATA;
                } else if (status) {
                    h->intra4x4_pred_mode_cache[scan8[0] + 8 * i] = status;
                }
            }
    }

    return 0;
} // FIXME cleanup like ff_h264_check_intra_pred_mode

/**
 * Check if the top & left blocks are available if needed and
 * change the dc mode so it only uses the available blocks.
 */
int ff_h264_check_intra_pred_mode(H264Context *h, int mode, int is_chroma)
{
    static const int8_t top[4]  = { LEFT_DC_PRED8x8, 1, -1, -1 };
    static const int8_t left[5] = { TOP_DC_PRED8x8, -1,  2, -1, DC_128_PRED8x8 };

    if (mode > 3U) {
        av_log(h->avctx, AV_LOG_ERROR,
               "out of range intra chroma pred mode at %d %d\n",
               h->mb_x, h->mb_y);
        return AVERROR_INVALIDDATA;
    }

    if (!(h->top_samples_available & 0x8000)) {
        mode = top[mode];
        if (mode < 0) {
            av_log(h->avctx, AV_LOG_ERROR,
                   "top block unavailable for requested intra mode at %d %d\n",
                   h->mb_x, h->mb_y);
            return AVERROR_INVALIDDATA;
        }
    }

    if ((h->left_samples_available & 0x8080) != 0x8080) {
        mode = left[mode];
        if (is_chroma && (h->left_samples_available & 0x8080)) {
            // mad cow disease mode, aka MBAFF + constrained_intra_pred
            mode = ALZHEIMER_DC_L0T_PRED8x8 +
                   (!(h->left_samples_available & 0x8000)) +
                   2 * (mode == DC_128_PRED8x8);
        }
        if (mode < 0) {
            av_log(h->avctx, AV_LOG_ERROR,
                   "left block unavailable for requested intra mode at %d %d\n",
                   h->mb_x, h->mb_y);
            return AVERROR_INVALIDDATA;
        }
    }

    return mode;
}

const uint8_t *ff_h264_decode_nal(H264Context *h, const uint8_t *src,
                                  int *dst_length, int *consumed, int length)
{
    int i, si, di;
    uint8_t *dst;
    int bufidx;

    // src[0]&0x80; // forbidden bit
    h->nal_ref_idc   = src[0] >> 5;
    h->nal_unit_type = src[0] & 0x1F;

    src++;
    length--;

#define STARTCODE_TEST                                                  \
    if (i + 2 < length && src[i + 1] == 0 && src[i + 2] <= 3) {         \
        if (src[i + 2] != 3) {                                          \
            /* startcode, so we must be past the end */                 \
            length = i;                                                 \
        }                                                               \
        break;                                                          \
    }

#if HAVE_FAST_UNALIGNED
#define FIND_FIRST_ZERO                                                 \
    if (i > 0 && !src[i])                                               \
        i--;                                                            \
    while (src[i])                                                      \
        i++

#if HAVE_FAST_64BIT
    for (i = 0; i + 1 < length; i += 9) {
        if (!((~AV_RN64A(src + i) &
               (AV_RN64A(src + i) - 0x0100010001000101ULL)) &
              0x8000800080008080ULL))
            continue;
        FIND_FIRST_ZERO;
        STARTCODE_TEST;
        i -= 7;
    }
#else
    for (i = 0; i + 1 < length; i += 5) {
        if (!((~AV_RN32A(src + i) &
               (AV_RN32A(src + i) - 0x01000101U)) &
              0x80008080U))
            continue;
        FIND_FIRST_ZERO;
        STARTCODE_TEST;
        i -= 3;
    }
#endif
#else
    for (i = 0; i + 1 < length; i += 2) {
        if (src[i])
            continue;
        if (i > 0 && src[i - 1] == 0)
            i--;
        STARTCODE_TEST;
    }
#endif

    // use second escape buffer for inter data
    bufidx = h->nal_unit_type == NAL_DPC ? 1 : 0;

    si = h->rbsp_buffer_size[bufidx];
    av_fast_padded_malloc(&h->rbsp_buffer[bufidx], &h->rbsp_buffer_size[bufidx], length+MAX_MBPAIR_SIZE);
    dst = h->rbsp_buffer[bufidx];

    if (dst == NULL)
        return NULL;

    if(i>=length-1){ //no escaped 0
        *dst_length= length;
        *consumed= length+1; //+1 for the header
        if(h->avctx->flags2 & CODEC_FLAG2_FAST){
            return src;
        }else{
            memcpy(dst, src, length);
            return dst;
        }
    }

    memcpy(dst, src, i);
    si = di = i;
    while (si + 2 < length) {
        // remove escapes (very rare 1:2^22)
        if (src[si + 2] > 3) {
            dst[di++] = src[si++];
            dst[di++] = src[si++];
        } else if (src[si] == 0 && src[si + 1] == 0) {
            if (src[si + 2] == 3) { // escape
                dst[di++]  = 0;
                dst[di++]  = 0;
                si        += 3;
                continue;
            } else // next start code
                goto nsc;
        }

        dst[di++] = src[si++];
    }
    while (si < length)
        dst[di++] = src[si++];

nsc:
    memset(dst + di, 0, FF_INPUT_BUFFER_PADDING_SIZE);

    *dst_length = di;
    *consumed   = si + 1; // +1 for the header
    /* FIXME store exact number of bits in the getbitcontext
     * (it is needed for decoding) */
    return dst;
}

/**
 * Identify the exact end of the bitstream
 * @return the length of the trailing, or 0 if damaged
 */
static int decode_rbsp_trailing(H264Context *h, const uint8_t *src)
{
    int v = *src;
    int r;

    tprintf(h->avctx, "rbsp trailing %X\n", v);

    for (r = 1; r < 9; r++) {
        if (v & 1)
            return r;
        v >>= 1;
    }
    return 0;
}

static inline int get_lowest_part_list_y(H264Context *h, Picture *pic, int n,
                                         int height, int y_offset, int list)
{
    int raw_my             = h->mv_cache[list][scan8[n]][1];
    int filter_height_down = (raw_my & 3) ? 3 : 0;
    int full_my            = (raw_my >> 2) + y_offset;
    int bottom             = full_my + filter_height_down + height;

    av_assert2(height >= 0);

    return FFMAX(0, bottom);
}

static inline void get_lowest_part_y(H264Context *h, int refs[2][48], int n,
                                     int height, int y_offset, int list0,
                                     int list1, int *nrefs)
{
    int my;

    y_offset += 16 * (h->mb_y >> MB_FIELD(h));

    if (list0) {
        int ref_n    = h->ref_cache[0][scan8[n]];
        Picture *ref = &h->ref_list[0][ref_n];

        // Error resilience puts the current picture in the ref list.
        // Don't try to wait on these as it will cause a deadlock.
        // Fields can wait on each other, though.
        if (ref->tf.progress->data != h->cur_pic.tf.progress->data ||
            (ref->reference & 3) != h->picture_structure) {
            my = get_lowest_part_list_y(h, ref, n, height, y_offset, 0);
            if (refs[0][ref_n] < 0)
                nrefs[0] += 1;
            refs[0][ref_n] = FFMAX(refs[0][ref_n], my);
        }
    }

    if (list1) {
        int ref_n    = h->ref_cache[1][scan8[n]];
        Picture *ref = &h->ref_list[1][ref_n];

        if (ref->tf.progress->data != h->cur_pic.tf.progress->data ||
            (ref->reference & 3) != h->picture_structure) {
            my = get_lowest_part_list_y(h, ref, n, height, y_offset, 1);
            if (refs[1][ref_n] < 0)
                nrefs[1] += 1;
            refs[1][ref_n] = FFMAX(refs[1][ref_n], my);
        }
    }
}

/**
 * Wait until all reference frames are available for MC operations.
 *
 * @param h the H264 context
 */
static void await_references(H264Context *h)
{
    const int mb_xy   = h->mb_xy;
    const int mb_type = h->cur_pic.mb_type[mb_xy];
    int refs[2][48];
    int nrefs[2] = { 0 };
    int ref, list;

    memset(refs, -1, sizeof(refs));

    if (IS_16X16(mb_type)) {
        get_lowest_part_y(h, refs, 0, 16, 0,
                          IS_DIR(mb_type, 0, 0), IS_DIR(mb_type, 0, 1), nrefs);
    } else if (IS_16X8(mb_type)) {
        get_lowest_part_y(h, refs, 0, 8, 0,
                          IS_DIR(mb_type, 0, 0), IS_DIR(mb_type, 0, 1), nrefs);
        get_lowest_part_y(h, refs, 8, 8, 8,
                          IS_DIR(mb_type, 1, 0), IS_DIR(mb_type, 1, 1), nrefs);
    } else if (IS_8X16(mb_type)) {
        get_lowest_part_y(h, refs, 0, 16, 0,
                          IS_DIR(mb_type, 0, 0), IS_DIR(mb_type, 0, 1), nrefs);
        get_lowest_part_y(h, refs, 4, 16, 0,
                          IS_DIR(mb_type, 1, 0), IS_DIR(mb_type, 1, 1), nrefs);
    } else {
        int i;

        av_assert2(IS_8X8(mb_type));

        for (i = 0; i < 4; i++) {
            const int sub_mb_type = h->sub_mb_type[i];
            const int n           = 4 * i;
            int y_offset          = (i & 2) << 2;

            if (IS_SUB_8X8(sub_mb_type)) {
                get_lowest_part_y(h, refs, n, 8, y_offset,
                                  IS_DIR(sub_mb_type, 0, 0),
                                  IS_DIR(sub_mb_type, 0, 1),
                                  nrefs);
            } else if (IS_SUB_8X4(sub_mb_type)) {
                get_lowest_part_y(h, refs, n, 4, y_offset,
                                  IS_DIR(sub_mb_type, 0, 0),
                                  IS_DIR(sub_mb_type, 0, 1),
                                  nrefs);
                get_lowest_part_y(h, refs, n + 2, 4, y_offset + 4,
                                  IS_DIR(sub_mb_type, 0, 0),
                                  IS_DIR(sub_mb_type, 0, 1),
                                  nrefs);
            } else if (IS_SUB_4X8(sub_mb_type)) {
                get_lowest_part_y(h, refs, n, 8, y_offset,
                                  IS_DIR(sub_mb_type, 0, 0),
                                  IS_DIR(sub_mb_type, 0, 1),
                                  nrefs);
                get_lowest_part_y(h, refs, n + 1, 8, y_offset,
                                  IS_DIR(sub_mb_type, 0, 0),
                                  IS_DIR(sub_mb_type, 0, 1),
                                  nrefs);
            } else {
                int j;
                av_assert2(IS_SUB_4X4(sub_mb_type));
                for (j = 0; j < 4; j++) {
                    int sub_y_offset = y_offset + 2 * (j & 2);
                    get_lowest_part_y(h, refs, n + j, 4, sub_y_offset,
                                      IS_DIR(sub_mb_type, 0, 0),
                                      IS_DIR(sub_mb_type, 0, 1),
                                      nrefs);
                }
            }
        }
    }

    for (list = h->list_count - 1; list >= 0; list--)
        for (ref = 0; ref < 48 && nrefs[list]; ref++) {
            int row = refs[list][ref];
            if (row >= 0) {
                Picture *ref_pic      = &h->ref_list[list][ref];
                int ref_field         = ref_pic->reference - 1;
                int ref_field_picture = ref_pic->field_picture;
                int pic_height        = 16 * h->mb_height >> ref_field_picture;

                row <<= MB_MBAFF(h);
                nrefs[list]--;

                if (!FIELD_PICTURE(h) && ref_field_picture) { // frame referencing two fields
                    ff_thread_await_progress(&ref_pic->tf,
                                             FFMIN((row >> 1) - !(row & 1),
                                                   pic_height - 1),
                                             1);
                    ff_thread_await_progress(&ref_pic->tf,
                                             FFMIN((row >> 1), pic_height - 1),
                                             0);
                } else if (FIELD_PICTURE(h) && !ref_field_picture) { // field referencing one field of a frame
                    ff_thread_await_progress(&ref_pic->tf,
                                             FFMIN(row * 2 + ref_field,
                                                   pic_height - 1),
                                             0);
                } else if (FIELD_PICTURE(h)) {
                    ff_thread_await_progress(&ref_pic->tf,
                                             FFMIN(row, pic_height - 1),
                                             ref_field);
                } else {
                    ff_thread_await_progress(&ref_pic->tf,
                                             FFMIN(row, pic_height - 1),
                                             0);
                }
            }
        }
}

static av_always_inline void mc_dir_part(H264Context *h, Picture *pic,
                                         int n, int square, int height,
                                         int delta, int list,
                                         uint8_t *dest_y, uint8_t *dest_cb,
                                         uint8_t *dest_cr,
                                         int src_x_offset, int src_y_offset,
                                         qpel_mc_func *qpix_op,
                                         h264_chroma_mc_func chroma_op,
                                         int pixel_shift, int chroma_idc)
{
    const int mx      = h->mv_cache[list][scan8[n]][0] + src_x_offset * 8;
    int my            = h->mv_cache[list][scan8[n]][1] + src_y_offset * 8;
    const int luma_xy = (mx & 3) + ((my & 3) << 2);
    ptrdiff_t offset  = ((mx >> 2) << pixel_shift) + (my >> 2) * h->mb_linesize;
    uint8_t *src_y    = pic->f.data[0] + offset;
    uint8_t *src_cb, *src_cr;
    int extra_width  = 0;
    int extra_height = 0;
    int emu = 0;
    const int full_mx    = mx >> 2;
    const int full_my    = my >> 2;
    const int pic_width  = 16 * h->mb_width;
    const int pic_height = 16 * h->mb_height >> MB_FIELD(h);
    int ysh;

    if (mx & 7)
        extra_width -= 3;
    if (my & 7)
        extra_height -= 3;

    if (full_mx                <          0 - extra_width  ||
        full_my                <          0 - extra_height ||
        full_mx + 16 /*FIXME*/ > pic_width  + extra_width  ||
        full_my + 16 /*FIXME*/ > pic_height + extra_height) {
        h->vdsp.emulated_edge_mc(h->edge_emu_buffer,
                                 src_y - (2 << pixel_shift) - 2 * h->mb_linesize,
                                 h->mb_linesize, h->mb_linesize,
                                 16 + 5, 16 + 5 /*FIXME*/, full_mx - 2,
                                 full_my - 2, pic_width, pic_height);
        src_y = h->edge_emu_buffer + (2 << pixel_shift) + 2 * h->mb_linesize;
        emu   = 1;
    }

    qpix_op[luma_xy](dest_y, src_y, h->mb_linesize); // FIXME try variable height perhaps?
    if (!square)
        qpix_op[luma_xy](dest_y + delta, src_y + delta, h->mb_linesize);

    if (CONFIG_GRAY && h->flags & CODEC_FLAG_GRAY)
        return;

    if (chroma_idc == 3 /* yuv444 */) {
        src_cb = pic->f.data[1] + offset;
        if (emu) {
            h->vdsp.emulated_edge_mc(h->edge_emu_buffer,
                                     src_cb - (2 << pixel_shift) - 2 * h->mb_linesize,
                                     h->mb_linesize, h->mb_linesize,
                                     16 + 5, 16 + 5 /*FIXME*/,
                                     full_mx - 2, full_my - 2,
                                     pic_width, pic_height);
            src_cb = h->edge_emu_buffer + (2 << pixel_shift) + 2 * h->mb_linesize;
        }
        qpix_op[luma_xy](dest_cb, src_cb, h->mb_linesize); // FIXME try variable height perhaps?
        if (!square)
            qpix_op[luma_xy](dest_cb + delta, src_cb + delta, h->mb_linesize);

        src_cr = pic->f.data[2] + offset;
        if (emu) {
            h->vdsp.emulated_edge_mc(h->edge_emu_buffer,
                                     src_cr - (2 << pixel_shift) - 2 * h->mb_linesize,
                                     h->mb_linesize, h->mb_linesize,
                                     16 + 5, 16 + 5 /*FIXME*/,
                                     full_mx - 2, full_my - 2,
                                     pic_width, pic_height);
            src_cr = h->edge_emu_buffer + (2 << pixel_shift) + 2 * h->mb_linesize;
        }
        qpix_op[luma_xy](dest_cr, src_cr, h->mb_linesize); // FIXME try variable height perhaps?
        if (!square)
            qpix_op[luma_xy](dest_cr + delta, src_cr + delta, h->mb_linesize);
        return;
    }

    ysh = 3 - (chroma_idc == 2 /* yuv422 */);
    if (chroma_idc == 1 /* yuv420 */ && MB_FIELD(h)) {
        // chroma offset when predicting from a field of opposite parity
        my  += 2 * ((h->mb_y & 1) - (pic->reference - 1));
        emu |= (my >> 3) < 0 || (my >> 3) + 8 >= (pic_height >> 1);
    }

    src_cb = pic->f.data[1] + ((mx >> 3) << pixel_shift) +
             (my >> ysh) * h->mb_uvlinesize;
    src_cr = pic->f.data[2] + ((mx >> 3) << pixel_shift) +
             (my >> ysh) * h->mb_uvlinesize;

    if (emu) {
        h->vdsp.emulated_edge_mc(h->edge_emu_buffer, src_cb,
                                 h->mb_uvlinesize, h->mb_uvlinesize,
                                 9, 8 * chroma_idc + 1, (mx >> 3), (my >> ysh),
                                 pic_width >> 1, pic_height >> (chroma_idc == 1 /* yuv420 */));
        src_cb = h->edge_emu_buffer;
    }
    chroma_op(dest_cb, src_cb, h->mb_uvlinesize,
              height >> (chroma_idc == 1 /* yuv420 */),
              mx & 7, (my << (chroma_idc == 2 /* yuv422 */)) & 7);

    if (emu) {
        h->vdsp.emulated_edge_mc(h->edge_emu_buffer, src_cr,
                                 h->mb_uvlinesize, h->mb_uvlinesize,
                                 9, 8 * chroma_idc + 1, (mx >> 3), (my >> ysh),
                                 pic_width >> 1, pic_height >> (chroma_idc == 1 /* yuv420 */));
        src_cr = h->edge_emu_buffer;
    }
    chroma_op(dest_cr, src_cr, h->mb_uvlinesize, height >> (chroma_idc == 1 /* yuv420 */),
              mx & 7, (my << (chroma_idc == 2 /* yuv422 */)) & 7);
}

static av_always_inline void mc_part_std(H264Context *h, int n, int square,
                                         int height, int delta,
                                         uint8_t *dest_y, uint8_t *dest_cb,
                                         uint8_t *dest_cr,
                                         int x_offset, int y_offset,
                                         qpel_mc_func *qpix_put,
                                         h264_chroma_mc_func chroma_put,
                                         qpel_mc_func *qpix_avg,
                                         h264_chroma_mc_func chroma_avg,
                                         int list0, int list1,
                                         int pixel_shift, int chroma_idc)
{
    qpel_mc_func *qpix_op         = qpix_put;
    h264_chroma_mc_func chroma_op = chroma_put;

    dest_y += (2 * x_offset << pixel_shift) + 2 * y_offset * h->mb_linesize;
    if (chroma_idc == 3 /* yuv444 */) {
        dest_cb += (2 * x_offset << pixel_shift) + 2 * y_offset * h->mb_linesize;
        dest_cr += (2 * x_offset << pixel_shift) + 2 * y_offset * h->mb_linesize;
    } else if (chroma_idc == 2 /* yuv422 */) {
        dest_cb += (x_offset << pixel_shift) + 2 * y_offset * h->mb_uvlinesize;
        dest_cr += (x_offset << pixel_shift) + 2 * y_offset * h->mb_uvlinesize;
    } else { /* yuv420 */
        dest_cb += (x_offset << pixel_shift) + y_offset * h->mb_uvlinesize;
        dest_cr += (x_offset << pixel_shift) + y_offset * h->mb_uvlinesize;
    }
    x_offset += 8 * h->mb_x;
    y_offset += 8 * (h->mb_y >> MB_FIELD(h));

    if (list0) {
        Picture *ref = &h->ref_list[0][h->ref_cache[0][scan8[n]]];
        mc_dir_part(h, ref, n, square, height, delta, 0,
                    dest_y, dest_cb, dest_cr, x_offset, y_offset,
                    qpix_op, chroma_op, pixel_shift, chroma_idc);

        qpix_op   = qpix_avg;
        chroma_op = chroma_avg;
    }

    if (list1) {
        Picture *ref = &h->ref_list[1][h->ref_cache[1][scan8[n]]];
        mc_dir_part(h, ref, n, square, height, delta, 1,
                    dest_y, dest_cb, dest_cr, x_offset, y_offset,
                    qpix_op, chroma_op, pixel_shift, chroma_idc);
    }
}

static av_always_inline void mc_part_weighted(H264Context *h, int n, int square,
                                              int height, int delta,
                                              uint8_t *dest_y, uint8_t *dest_cb,
                                              uint8_t *dest_cr,
                                              int x_offset, int y_offset,
                                              qpel_mc_func *qpix_put,
                                              h264_chroma_mc_func chroma_put,
                                              h264_weight_func luma_weight_op,
                                              h264_weight_func chroma_weight_op,
                                              h264_biweight_func luma_weight_avg,
                                              h264_biweight_func chroma_weight_avg,
                                              int list0, int list1,
                                              int pixel_shift, int chroma_idc)
{
    int chroma_height;

    dest_y += (2 * x_offset << pixel_shift) + 2 * y_offset * h->mb_linesize;
    if (chroma_idc == 3 /* yuv444 */) {
        chroma_height     = height;
        chroma_weight_avg = luma_weight_avg;
        chroma_weight_op  = luma_weight_op;
        dest_cb += (2 * x_offset << pixel_shift) + 2 * y_offset * h->mb_linesize;
        dest_cr += (2 * x_offset << pixel_shift) + 2 * y_offset * h->mb_linesize;
    } else if (chroma_idc == 2 /* yuv422 */) {
        chroma_height = height;
        dest_cb      += (x_offset << pixel_shift) + 2 * y_offset * h->mb_uvlinesize;
        dest_cr      += (x_offset << pixel_shift) + 2 * y_offset * h->mb_uvlinesize;
    } else { /* yuv420 */
        chroma_height = height >> 1;
        dest_cb      += (x_offset << pixel_shift) + y_offset * h->mb_uvlinesize;
        dest_cr      += (x_offset << pixel_shift) + y_offset * h->mb_uvlinesize;
    }
    x_offset += 8 * h->mb_x;
    y_offset += 8 * (h->mb_y >> MB_FIELD(h));

    if (list0 && list1) {
        /* don't optimize for luma-only case, since B-frames usually
         * use implicit weights => chroma too. */
        uint8_t *tmp_cb = h->bipred_scratchpad;
        uint8_t *tmp_cr = h->bipred_scratchpad + (16 << pixel_shift);
        uint8_t *tmp_y  = h->bipred_scratchpad + 16 * h->mb_uvlinesize;
        int refn0       = h->ref_cache[0][scan8[n]];
        int refn1       = h->ref_cache[1][scan8[n]];

        mc_dir_part(h, &h->ref_list[0][refn0], n, square, height, delta, 0,
                    dest_y, dest_cb, dest_cr,
                    x_offset, y_offset, qpix_put, chroma_put,
                    pixel_shift, chroma_idc);
        mc_dir_part(h, &h->ref_list[1][refn1], n, square, height, delta, 1,
                    tmp_y, tmp_cb, tmp_cr,
                    x_offset, y_offset, qpix_put, chroma_put,
                    pixel_shift, chroma_idc);

        if (h->use_weight == 2) {
            int weight0 = h->implicit_weight[refn0][refn1][h->mb_y & 1];
            int weight1 = 64 - weight0;
            luma_weight_avg(dest_y, tmp_y, h->mb_linesize,
                            height, 5, weight0, weight1, 0);
            chroma_weight_avg(dest_cb, tmp_cb, h->mb_uvlinesize,
                              chroma_height, 5, weight0, weight1, 0);
            chroma_weight_avg(dest_cr, tmp_cr, h->mb_uvlinesize,
                              chroma_height, 5, weight0, weight1, 0);
        } else {
            luma_weight_avg(dest_y, tmp_y, h->mb_linesize, height,
                            h->luma_log2_weight_denom,
                            h->luma_weight[refn0][0][0],
                            h->luma_weight[refn1][1][0],
                            h->luma_weight[refn0][0][1] +
                            h->luma_weight[refn1][1][1]);
            chroma_weight_avg(dest_cb, tmp_cb, h->mb_uvlinesize, chroma_height,
                              h->chroma_log2_weight_denom,
                              h->chroma_weight[refn0][0][0][0],
                              h->chroma_weight[refn1][1][0][0],
                              h->chroma_weight[refn0][0][0][1] +
                              h->chroma_weight[refn1][1][0][1]);
            chroma_weight_avg(dest_cr, tmp_cr, h->mb_uvlinesize, chroma_height,
                              h->chroma_log2_weight_denom,
                              h->chroma_weight[refn0][0][1][0],
                              h->chroma_weight[refn1][1][1][0],
                              h->chroma_weight[refn0][0][1][1] +
                              h->chroma_weight[refn1][1][1][1]);
        }
    } else {
        int list     = list1 ? 1 : 0;
        int refn     = h->ref_cache[list][scan8[n]];
        Picture *ref = &h->ref_list[list][refn];
        mc_dir_part(h, ref, n, square, height, delta, list,
                    dest_y, dest_cb, dest_cr, x_offset, y_offset,
                    qpix_put, chroma_put, pixel_shift, chroma_idc);

        luma_weight_op(dest_y, h->mb_linesize, height,
                       h->luma_log2_weight_denom,
                       h->luma_weight[refn][list][0],
                       h->luma_weight[refn][list][1]);
        if (h->use_weight_chroma) {
            chroma_weight_op(dest_cb, h->mb_uvlinesize, chroma_height,
                             h->chroma_log2_weight_denom,
                             h->chroma_weight[refn][list][0][0],
                             h->chroma_weight[refn][list][0][1]);
            chroma_weight_op(dest_cr, h->mb_uvlinesize, chroma_height,
                             h->chroma_log2_weight_denom,
                             h->chroma_weight[refn][list][1][0],
                             h->chroma_weight[refn][list][1][1]);
        }
    }
}

static av_always_inline void prefetch_motion(H264Context *h, int list,
                                             int pixel_shift, int chroma_idc)
{
    /* fetch pixels for estimated mv 4 macroblocks ahead
     * optimized for 64byte cache lines */
    const int refn = h->ref_cache[list][scan8[0]];
    if (refn >= 0) {
        const int mx  = (h->mv_cache[list][scan8[0]][0] >> 2) + 16 * h->mb_x + 8;
        const int my  = (h->mv_cache[list][scan8[0]][1] >> 2) + 16 * h->mb_y;
        uint8_t **src = h->ref_list[list][refn].f.data;
        int off       = (mx << pixel_shift) +
                        (my + (h->mb_x & 3) * 4) * h->mb_linesize +
                        (64 << pixel_shift);
        h->vdsp.prefetch(src[0] + off, h->linesize, 4);
        if (chroma_idc == 3 /* yuv444 */) {
            h->vdsp.prefetch(src[1] + off, h->linesize, 4);
            h->vdsp.prefetch(src[2] + off, h->linesize, 4);
        } else {
            off= (((mx>>1)+64)<<pixel_shift) + ((my>>1) + (h->mb_x&7))*h->uvlinesize;
            h->vdsp.prefetch(src[1] + off, src[2] - src[1], 2);
        }
    }
}

static void free_tables(H264Context *h, int free_rbsp)
{
    int i;
    H264Context *hx;

    av_freep(&h->intra4x4_pred_mode);
    av_freep(&h->chroma_pred_mode_table);
    av_freep(&h->cbp_table);
    av_freep(&h->mvd_table[0]);
    av_freep(&h->mvd_table[1]);
    av_freep(&h->direct_table);
    av_freep(&h->non_zero_count);
    av_freep(&h->slice_table_base);
    h->slice_table = NULL;
    av_freep(&h->list_counts);

    av_freep(&h->mb2b_xy);
    av_freep(&h->mb2br_xy);

    av_buffer_pool_uninit(&h->qscale_table_pool);
    av_buffer_pool_uninit(&h->mb_type_pool);
    av_buffer_pool_uninit(&h->motion_val_pool);
    av_buffer_pool_uninit(&h->ref_index_pool);

    if (free_rbsp && h->DPB) {
        for (i = 0; i < MAX_PICTURE_COUNT; i++)
            unref_picture(h, &h->DPB[i]);
        av_freep(&h->DPB);
    } else if (h->DPB) {
        for (i = 0; i < MAX_PICTURE_COUNT; i++)
            h->DPB[i].needs_realloc = 1;
    }

    h->cur_pic_ptr = NULL;

    for (i = 0; i < MAX_THREADS; i++) {
        hx = h->thread_context[i];
        if (!hx)
            continue;
        av_freep(&hx->top_borders[1]);
        av_freep(&hx->top_borders[0]);
        av_freep(&hx->bipred_scratchpad);
        av_freep(&hx->edge_emu_buffer);
        av_freep(&hx->dc_val_base);
        av_freep(&hx->me.scratchpad);
        av_freep(&hx->er.mb_index2xy);
        av_freep(&hx->er.error_status_table);
        av_freep(&hx->er.er_temp_buffer);
        av_freep(&hx->er.mbintra_table);
        av_freep(&hx->er.mbskip_table);

        if (free_rbsp) {
            av_freep(&hx->rbsp_buffer[1]);
            av_freep(&hx->rbsp_buffer[0]);
            hx->rbsp_buffer_size[0] = 0;
            hx->rbsp_buffer_size[1] = 0;
        }
        if (i)
            av_freep(&h->thread_context[i]);
    }
}

static void init_dequant8_coeff_table(H264Context *h)
{
    int i, j, q, x;
    const int max_qp = 51 + 6 * (h->sps.bit_depth_luma - 8);

    for (i = 0; i < 6; i++) {
        h->dequant8_coeff[i] = h->dequant8_buffer[i];
        for (j = 0; j < i; j++)
            if (!memcmp(h->pps.scaling_matrix8[j], h->pps.scaling_matrix8[i],
                        64 * sizeof(uint8_t))) {
                h->dequant8_coeff[i] = h->dequant8_buffer[j];
                break;
            }
        if (j < i)
            continue;

        for (q = 0; q < max_qp + 1; q++) {
            int shift = div6[q];
            int idx   = rem6[q];
            for (x = 0; x < 64; x++)
                h->dequant8_coeff[i][q][(x >> 3) | ((x & 7) << 3)] =
                    ((uint32_t)dequant8_coeff_init[idx][dequant8_coeff_init_scan[((x >> 1) & 12) | (x & 3)]] *
                     h->pps.scaling_matrix8[i][x]) << shift;
        }
    }
}

static void init_dequant4_coeff_table(H264Context *h)
{
    int i, j, q, x;
    const int max_qp = 51 + 6 * (h->sps.bit_depth_luma - 8);
    for (i = 0; i < 6; i++) {
        h->dequant4_coeff[i] = h->dequant4_buffer[i];
        for (j = 0; j < i; j++)
            if (!memcmp(h->pps.scaling_matrix4[j], h->pps.scaling_matrix4[i],
                        16 * sizeof(uint8_t))) {
                h->dequant4_coeff[i] = h->dequant4_buffer[j];
                break;
            }
        if (j < i)
            continue;

        for (q = 0; q < max_qp + 1; q++) {
            int shift = div6[q] + 2;
            int idx   = rem6[q];
            for (x = 0; x < 16; x++)
                h->dequant4_coeff[i][q][(x >> 2) | ((x << 2) & 0xF)] =
                    ((uint32_t)dequant4_coeff_init[idx][(x & 1) + ((x >> 2) & 1)] *
                     h->pps.scaling_matrix4[i][x]) << shift;
        }
    }
}

static void init_dequant_tables(H264Context *h)
{
    int i, x;
    init_dequant4_coeff_table(h);
    memset(h->dequant8_coeff, 0, sizeof(h->dequant8_coeff));

    if (h->pps.transform_8x8_mode)
        init_dequant8_coeff_table(h);
    if (h->sps.transform_bypass) {
        for (i = 0; i < 6; i++)
            for (x = 0; x < 16; x++)
                h->dequant4_coeff[i][0][x] = 1 << 6;
        if (h->pps.transform_8x8_mode)
            for (i = 0; i < 6; i++)
                for (x = 0; x < 64; x++)
                    h->dequant8_coeff[i][0][x] = 1 << 6;
    }
}

int ff_h264_alloc_tables(H264Context *h)
{
    const int big_mb_num = h->mb_stride * (h->mb_height + 1);
    const int row_mb_num = 2*h->mb_stride*FFMAX(h->avctx->thread_count, 1);
    int x, y, i;

    FF_ALLOCZ_OR_GOTO(h->avctx, h->intra4x4_pred_mode,
                      row_mb_num * 8 * sizeof(uint8_t), fail)
    FF_ALLOCZ_OR_GOTO(h->avctx, h->non_zero_count,
                      big_mb_num * 48 * sizeof(uint8_t), fail)
    FF_ALLOCZ_OR_GOTO(h->avctx, h->slice_table_base,
                      (big_mb_num + h->mb_stride) * sizeof(*h->slice_table_base), fail)
    FF_ALLOCZ_OR_GOTO(h->avctx, h->cbp_table,
                      big_mb_num * sizeof(uint16_t), fail)
    FF_ALLOCZ_OR_GOTO(h->avctx, h->chroma_pred_mode_table,
                      big_mb_num * sizeof(uint8_t), fail)
    FF_ALLOCZ_OR_GOTO(h->avctx, h->mvd_table[0],
                      16 * row_mb_num * sizeof(uint8_t), fail);
    FF_ALLOCZ_OR_GOTO(h->avctx, h->mvd_table[1],
                      16 * row_mb_num * sizeof(uint8_t), fail);
    FF_ALLOCZ_OR_GOTO(h->avctx, h->direct_table,
                      4 * big_mb_num * sizeof(uint8_t), fail);
    FF_ALLOCZ_OR_GOTO(h->avctx, h->list_counts,
                      big_mb_num * sizeof(uint8_t), fail)

    memset(h->slice_table_base, -1,
           (big_mb_num + h->mb_stride) * sizeof(*h->slice_table_base));
    h->slice_table = h->slice_table_base + h->mb_stride * 2 + 1;

    FF_ALLOCZ_OR_GOTO(h->avctx, h->mb2b_xy,
                      big_mb_num * sizeof(uint32_t), fail);
    FF_ALLOCZ_OR_GOTO(h->avctx, h->mb2br_xy,
                      big_mb_num * sizeof(uint32_t), fail);
    for (y = 0; y < h->mb_height; y++)
        for (x = 0; x < h->mb_width; x++) {
            const int mb_xy = x + y * h->mb_stride;
            const int b_xy  = 4 * x + 4 * y * h->b_stride;

            h->mb2b_xy[mb_xy]  = b_xy;
            h->mb2br_xy[mb_xy] = 8 * (FMO ? mb_xy : (mb_xy % (2 * h->mb_stride)));
        }

    if (!h->dequant4_coeff[0])
        init_dequant_tables(h);

    if (!h->DPB) {
        h->DPB = av_mallocz_array(MAX_PICTURE_COUNT, sizeof(*h->DPB));
        if (!h->DPB)
            return AVERROR(ENOMEM);
        for (i = 0; i < MAX_PICTURE_COUNT; i++)
            av_frame_unref(&h->DPB[i].f);
        av_frame_unref(&h->cur_pic.f);
    }

    return 0;

fail:
    free_tables(h, 1);
    return AVERROR(ENOMEM);
}

/**
 * Mimic alloc_tables(), but for every context thread.
 */
static void clone_tables(H264Context *dst, H264Context *src, int i)
{
    dst->intra4x4_pred_mode     = src->intra4x4_pred_mode + i * 8 * 2 * src->mb_stride;
    dst->non_zero_count         = src->non_zero_count;
    dst->slice_table            = src->slice_table;
    dst->cbp_table              = src->cbp_table;
    dst->mb2b_xy                = src->mb2b_xy;
    dst->mb2br_xy               = src->mb2br_xy;
    dst->chroma_pred_mode_table = src->chroma_pred_mode_table;
    dst->mvd_table[0]           = src->mvd_table[0] + i * 8 * 2 * src->mb_stride;
    dst->mvd_table[1]           = src->mvd_table[1] + i * 8 * 2 * src->mb_stride;
    dst->direct_table           = src->direct_table;
    dst->list_counts            = src->list_counts;
    dst->DPB                    = src->DPB;
    dst->cur_pic_ptr            = src->cur_pic_ptr;
    dst->cur_pic                = src->cur_pic;
    dst->bipred_scratchpad      = NULL;
    dst->edge_emu_buffer        = NULL;
    dst->me.scratchpad          = NULL;
    ff_h264_pred_init(&dst->hpc, src->avctx->codec_id, src->sps.bit_depth_luma,
                      src->sps.chroma_format_idc);
}

/**
 * Init context
 * Allocate buffers which are not shared amongst multiple threads.
 */
static int context_init(H264Context *h)
{
    ERContext *er = &h->er;
    int mb_array_size = h->mb_height * h->mb_stride;
    int y_size  = (2 * h->mb_width + 1) * (2 * h->mb_height + 1);
    int c_size  = h->mb_stride * (h->mb_height + 1);
    int yc_size = y_size + 2   * c_size;
    int x, y, i;

    FF_ALLOCZ_OR_GOTO(h->avctx, h->top_borders[0],
                      h->mb_width * 16 * 3 * sizeof(uint8_t) * 2, fail)
    FF_ALLOCZ_OR_GOTO(h->avctx, h->top_borders[1],
                      h->mb_width * 16 * 3 * sizeof(uint8_t) * 2, fail)

    h->ref_cache[0][scan8[5]  + 1] =
    h->ref_cache[0][scan8[7]  + 1] =
    h->ref_cache[0][scan8[13] + 1] =
    h->ref_cache[1][scan8[5]  + 1] =
    h->ref_cache[1][scan8[7]  + 1] =
    h->ref_cache[1][scan8[13] + 1] = PART_NOT_AVAILABLE;

    if (CONFIG_ERROR_RESILIENCE) {
        /* init ER */
        er->avctx          = h->avctx;
        er->dsp            = &h->dsp;
        er->decode_mb      = h264_er_decode_mb;
        er->opaque         = h;
        er->quarter_sample = 1;

        er->mb_num      = h->mb_num;
        er->mb_width    = h->mb_width;
        er->mb_height   = h->mb_height;
        er->mb_stride   = h->mb_stride;
        er->b8_stride   = h->mb_width * 2 + 1;

        FF_ALLOCZ_OR_GOTO(h->avctx, er->mb_index2xy, (h->mb_num + 1) * sizeof(int),
                          fail); // error ressilience code looks cleaner with this
        for (y = 0; y < h->mb_height; y++)
            for (x = 0; x < h->mb_width; x++)
                er->mb_index2xy[x + y * h->mb_width] = x + y * h->mb_stride;

        er->mb_index2xy[h->mb_height * h->mb_width] = (h->mb_height - 1) *
                                                      h->mb_stride + h->mb_width;

        FF_ALLOCZ_OR_GOTO(h->avctx, er->error_status_table,
                          mb_array_size * sizeof(uint8_t), fail);

        FF_ALLOC_OR_GOTO(h->avctx, er->mbintra_table, mb_array_size, fail);
        memset(er->mbintra_table, 1, mb_array_size);

        FF_ALLOCZ_OR_GOTO(h->avctx, er->mbskip_table, mb_array_size + 2, fail);

        FF_ALLOC_OR_GOTO(h->avctx, er->er_temp_buffer, h->mb_height * h->mb_stride,
                         fail);

        FF_ALLOCZ_OR_GOTO(h->avctx, h->dc_val_base, yc_size * sizeof(int16_t), fail);
        er->dc_val[0] = h->dc_val_base + h->mb_width * 2 + 2;
        er->dc_val[1] = h->dc_val_base + y_size + h->mb_stride + 1;
        er->dc_val[2] = er->dc_val[1] + c_size;
        for (i = 0; i < yc_size; i++)
            h->dc_val_base[i] = 1024;
    }

    return 0;

fail:
    return AVERROR(ENOMEM); // free_tables will clean up for us
}

static int decode_nal_units(H264Context *h, const uint8_t *buf, int buf_size,
                            int parse_extradata);

int ff_h264_decode_extradata(H264Context *h, const uint8_t *buf, int size)
{
    AVCodecContext *avctx = h->avctx;
    int ret;

    if (!buf || size <= 0)
        return -1;

    if (buf[0] == 1) {
        int i, cnt, nalsize;
        const unsigned char *p = buf;

        h->is_avc = 1;

        if (size < 7) {
            av_log(avctx, AV_LOG_ERROR,
                   "avcC %d too short\n", size);
            return AVERROR_INVALIDDATA;
        }
        /* sps and pps in the avcC always have length coded with 2 bytes,
         * so put a fake nal_length_size = 2 while parsing them */
        h->nal_length_size = 2;
        // Decode sps from avcC
        cnt = *(p + 5) & 0x1f; // Number of sps
        p  += 6;
        for (i = 0; i < cnt; i++) {
            nalsize = AV_RB16(p) + 2;
            if(nalsize > size - (p-buf))
                return AVERROR_INVALIDDATA;
            ret = decode_nal_units(h, p, nalsize, 1);
            if (ret < 0) {
                av_log(avctx, AV_LOG_ERROR,
                       "Decoding sps %d from avcC failed\n", i);
                return ret;
            }
            p += nalsize;
        }
        // Decode pps from avcC
        cnt = *(p++); // Number of pps
        for (i = 0; i < cnt; i++) {
            nalsize = AV_RB16(p) + 2;
            if(nalsize > size - (p-buf))
                return AVERROR_INVALIDDATA;
            ret = decode_nal_units(h, p, nalsize, 1);
            if (ret < 0) {
                av_log(avctx, AV_LOG_ERROR,
                       "Decoding pps %d from avcC failed\n", i);
                return ret;
            }
            p += nalsize;
        }
        // Now store right nal length size, that will be used to parse all other nals
        h->nal_length_size = (buf[4] & 0x03) + 1;
    } else {
        h->is_avc = 0;
        ret = decode_nal_units(h, buf, size, 1);
        if (ret < 0)
            return ret;
    }
    return size;
}

av_cold int ff_h264_decode_init(AVCodecContext *avctx)
{
    H264Context *h = avctx->priv_data;
    int i;
    int ret;

    h->avctx = avctx;

    h->bit_depth_luma    = 8;
    h->chroma_format_idc = 1;

    h->avctx->bits_per_raw_sample = 8;
    h->cur_chroma_format_idc = 1;

    ff_h264dsp_init(&h->h264dsp, 8, 1);
    av_assert0(h->sps.bit_depth_chroma == 0);
    ff_h264chroma_init(&h->h264chroma, h->sps.bit_depth_chroma);
    ff_h264qpel_init(&h->h264qpel, 8);
    ff_h264_pred_init(&h->hpc, h->avctx->codec_id, 8, 1);

    h->dequant_coeff_pps = -1;
    h->current_sps_id = -1;

    /* needed so that IDCT permutation is known early */
    if (CONFIG_ERROR_RESILIENCE)
        ff_dsputil_init(&h->dsp, h->avctx);
    ff_videodsp_init(&h->vdsp, 8);

    memset(h->pps.scaling_matrix4, 16, 6 * 16 * sizeof(uint8_t));
    memset(h->pps.scaling_matrix8, 16, 2 * 64 * sizeof(uint8_t));

    h->picture_structure   = PICT_FRAME;
    h->slice_context_count = 1;
    h->workaround_bugs     = avctx->workaround_bugs;
    h->flags               = avctx->flags;

    /* set defaults */
    // s->decode_mb = ff_h263_decode_mb;
    if (!avctx->has_b_frames)
        h->low_delay = 1;

    avctx->chroma_sample_location = AVCHROMA_LOC_LEFT;

    ff_h264_decode_init_vlc();

    ff_init_cabac_states();

    h->pixel_shift        = 0;
    h->sps.bit_depth_luma = avctx->bits_per_raw_sample = 8;

    h->thread_context[0] = h;
    h->outputed_poc      = h->next_outputed_poc = INT_MIN;
    for (i = 0; i < MAX_DELAYED_PIC_COUNT; i++)
        h->last_pocs[i] = INT_MIN;
    h->prev_poc_msb = 1 << 16;
    h->prev_frame_num = -1;
    h->x264_build   = -1;
    h->sei_fpa.frame_packing_arrangement_cancel_flag = -1;
    ff_h264_reset_sei(h);
    if (avctx->codec_id == AV_CODEC_ID_H264) {
        if (avctx->ticks_per_frame == 1) {
            if(h->avctx->time_base.den < INT_MAX/2) {
                h->avctx->time_base.den *= 2;
            } else
                h->avctx->time_base.num /= 2;
        }
        avctx->ticks_per_frame = 2;
    }

    if (avctx->extradata_size > 0 && avctx->extradata) {
        ret = ff_h264_decode_extradata(h, avctx->extradata, avctx->extradata_size);
        if (ret < 0) {
            ff_h264_free_context(h);
            return ret;
        }
    }

    if (h->sps.bitstream_restriction_flag &&
        h->avctx->has_b_frames < h->sps.num_reorder_frames) {
        h->avctx->has_b_frames = h->sps.num_reorder_frames;
        h->low_delay           = 0;
    }

    avctx->internal->allocate_progress = 1;

    flush_change(h);

    return 0;
}

#define IN_RANGE(a, b, size) (((a) >= (b)) && ((a) < ((b) + (size))))
#undef REBASE_PICTURE
#define REBASE_PICTURE(pic, new_ctx, old_ctx)             \
    ((pic && pic >= old_ctx->DPB &&                       \
      pic < old_ctx->DPB + MAX_PICTURE_COUNT) ?           \
     &new_ctx->DPB[pic - old_ctx->DPB] : NULL)

static void copy_picture_range(Picture **to, Picture **from, int count,
                               H264Context *new_base,
                               H264Context *old_base)
{
    int i;

    for (i = 0; i < count; i++) {
        assert((IN_RANGE(from[i], old_base, sizeof(*old_base)) ||
                IN_RANGE(from[i], old_base->DPB,
                         sizeof(Picture) * MAX_PICTURE_COUNT) ||
                !from[i]));
        to[i] = REBASE_PICTURE(from[i], new_base, old_base);
    }
}

static int copy_parameter_set(void **to, void **from, int count, int size)
{
    int i;

    for (i = 0; i < count; i++) {
        if (to[i] && !from[i]) {
            av_freep(&to[i]);
        } else if (from[i] && !to[i]) {
            to[i] = av_malloc(size);
            if (!to[i])
                return AVERROR(ENOMEM);
        }

        if (from[i])
            memcpy(to[i], from[i], size);
    }

    return 0;
}

static int decode_init_thread_copy(AVCodecContext *avctx)
{
    H264Context *h = avctx->priv_data;

    if (!avctx->internal->is_copy)
        return 0;
    memset(h->sps_buffers, 0, sizeof(h->sps_buffers));
    memset(h->pps_buffers, 0, sizeof(h->pps_buffers));

    h->rbsp_buffer[0] = NULL;
    h->rbsp_buffer[1] = NULL;
    h->rbsp_buffer_size[0] = 0;
    h->rbsp_buffer_size[1] = 0;
    h->context_initialized = 0;

    return 0;
}

#define copy_fields(to, from, start_field, end_field)                   \
    memcpy(&to->start_field, &from->start_field,                        \
           (char *)&to->end_field - (char *)&to->start_field)

static int h264_slice_header_init(H264Context *, int);

static int h264_set_parameter_from_sps(H264Context *h);

static int decode_update_thread_context(AVCodecContext *dst,
                                        const AVCodecContext *src)
{
    H264Context *h = dst->priv_data, *h1 = src->priv_data;
    int inited = h->context_initialized, err = 0;
    int context_reinitialized = 0;
    int i, ret;

    if (dst == src)
        return 0;

    if (inited &&
        (h->width                 != h1->width                 ||
         h->height                != h1->height                ||
         h->mb_width              != h1->mb_width              ||
         h->mb_height             != h1->mb_height             ||
         h->sps.bit_depth_luma    != h1->sps.bit_depth_luma    ||
         h->sps.chroma_format_idc != h1->sps.chroma_format_idc ||
         h->sps.colorspace        != h1->sps.colorspace)) {

        /* set bits_per_raw_sample to the previous value. the check for changed
         * bit depth in h264_set_parameter_from_sps() uses it and sets it to
         * the current value */
        h->avctx->bits_per_raw_sample = h->sps.bit_depth_luma;

        av_freep(&h->bipred_scratchpad);

        h->width     = h1->width;
        h->height    = h1->height;
        h->mb_height = h1->mb_height;
        h->mb_width  = h1->mb_width;
        h->mb_num    = h1->mb_num;
        h->mb_stride = h1->mb_stride;
        h->b_stride  = h1->b_stride;
        // SPS/PPS
        if ((ret = copy_parameter_set((void **)h->sps_buffers,
                                      (void **)h1->sps_buffers,
                                      MAX_SPS_COUNT, sizeof(SPS))) < 0)
            return ret;
        h->sps = h1->sps;
        if ((ret = copy_parameter_set((void **)h->pps_buffers,
                                      (void **)h1->pps_buffers,
                                      MAX_PPS_COUNT, sizeof(PPS))) < 0)
            return ret;
        h->pps = h1->pps;

        if ((err = h264_slice_header_init(h, 1)) < 0) {
            av_log(h->avctx, AV_LOG_ERROR, "h264_slice_header_init() failed");
            return err;
        }
        context_reinitialized = 1;

#if 0
        h264_set_parameter_from_sps(h);
        //Note we set context_reinitialized which will cause h264_set_parameter_from_sps to be reexecuted
        h->cur_chroma_format_idc = h1->cur_chroma_format_idc;
#endif
    }
    /* update linesize on resize for h264. The h264 decoder doesn't
     * necessarily call ff_MPV_frame_start in the new thread */
    h->linesize   = h1->linesize;
    h->uvlinesize = h1->uvlinesize;

    /* copy block_offset since frame_start may not be called */
    memcpy(h->block_offset, h1->block_offset, sizeof(h->block_offset));

    if (!inited) {
        for (i = 0; i < MAX_SPS_COUNT; i++)
            av_freep(h->sps_buffers + i);

        for (i = 0; i < MAX_PPS_COUNT; i++)
            av_freep(h->pps_buffers + i);

        av_freep(&h->rbsp_buffer[0]);
        av_freep(&h->rbsp_buffer[1]);
        memcpy(h, h1, offsetof(H264Context, intra_pcm_ptr));
        memcpy(&h->cabac, &h1->cabac,
               sizeof(H264Context) - offsetof(H264Context, cabac));
        av_assert0((void*)&h->cabac == &h->mb_padding + 1);

        memset(h->sps_buffers, 0, sizeof(h->sps_buffers));
        memset(h->pps_buffers, 0, sizeof(h->pps_buffers));

        memset(&h->er, 0, sizeof(h->er));
        memset(&h->me, 0, sizeof(h->me));
        memset(&h->mb, 0, sizeof(h->mb));
        memset(&h->mb_luma_dc, 0, sizeof(h->mb_luma_dc));
        memset(&h->mb_padding, 0, sizeof(h->mb_padding));

        h->avctx             = dst;
        h->DPB               = NULL;
        h->qscale_table_pool = NULL;
        h->mb_type_pool      = NULL;
        h->ref_index_pool    = NULL;
        h->motion_val_pool   = NULL;
        for (i = 0; i < 2; i++) {
            h->rbsp_buffer[i] = NULL;
            h->rbsp_buffer_size[i] = 0;
        }

        if (h1->context_initialized) {
        h->context_initialized = 0;

        memset(&h->cur_pic, 0, sizeof(h->cur_pic));
        av_frame_unref(&h->cur_pic.f);
        h->cur_pic.tf.f = &h->cur_pic.f;

        ret = ff_h264_alloc_tables(h);
        if (ret < 0) {
            av_log(dst, AV_LOG_ERROR, "Could not allocate memory\n");
            return ret;
        }
        ret = context_init(h);
        if (ret < 0) {
            av_log(dst, AV_LOG_ERROR, "context_init() failed.\n");
            return ret;
        }
        }

        h->bipred_scratchpad = NULL;
        h->edge_emu_buffer   = NULL;

        h->thread_context[0] = h;
        h->context_initialized = h1->context_initialized;
    }

    h->avctx->coded_height  = h1->avctx->coded_height;
    h->avctx->coded_width   = h1->avctx->coded_width;
    h->avctx->width         = h1->avctx->width;
    h->avctx->height        = h1->avctx->height;
    h->coded_picture_number = h1->coded_picture_number;
    h->first_field          = h1->first_field;
    h->picture_structure    = h1->picture_structure;
    h->qscale               = h1->qscale;
    h->droppable            = h1->droppable;
    h->low_delay            = h1->low_delay;

    for (i = 0; h->DPB && i < MAX_PICTURE_COUNT; i++) {
        unref_picture(h, &h->DPB[i]);
        if (h1->DPB && h1->DPB[i].f.buf[0] &&
            (ret = ref_picture(h, &h->DPB[i], &h1->DPB[i])) < 0)
            return ret;
    }

    h->cur_pic_ptr = REBASE_PICTURE(h1->cur_pic_ptr, h, h1);
    unref_picture(h, &h->cur_pic);
    if (h1->cur_pic.f.buf[0] && (ret = ref_picture(h, &h->cur_pic, &h1->cur_pic)) < 0)
        return ret;

    h->workaround_bugs = h1->workaround_bugs;
    h->low_delay       = h1->low_delay;
    h->droppable       = h1->droppable;

    // extradata/NAL handling
    h->is_avc = h1->is_avc;

    // SPS/PPS
    if ((ret = copy_parameter_set((void **)h->sps_buffers,
                                  (void **)h1->sps_buffers,
                                  MAX_SPS_COUNT, sizeof(SPS))) < 0)
        return ret;
    h->sps = h1->sps;
    if ((ret = copy_parameter_set((void **)h->pps_buffers,
                                  (void **)h1->pps_buffers,
                                  MAX_PPS_COUNT, sizeof(PPS))) < 0)
        return ret;
    h->pps = h1->pps;

    // Dequantization matrices
    // FIXME these are big - can they be only copied when PPS changes?
    copy_fields(h, h1, dequant4_buffer, dequant4_coeff);

    for (i = 0; i < 6; i++)
        h->dequant4_coeff[i] = h->dequant4_buffer[0] +
                               (h1->dequant4_coeff[i] - h1->dequant4_buffer[0]);

    for (i = 0; i < 6; i++)
        h->dequant8_coeff[i] = h->dequant8_buffer[0] +
                               (h1->dequant8_coeff[i] - h1->dequant8_buffer[0]);

    h->dequant_coeff_pps = h1->dequant_coeff_pps;

    // POC timing
    copy_fields(h, h1, poc_lsb, redundant_pic_count);

    // reference lists
    copy_fields(h, h1, short_ref, cabac_init_idc);

    copy_picture_range(h->short_ref, h1->short_ref, 32, h, h1);
    copy_picture_range(h->long_ref, h1->long_ref, 32, h, h1);
    copy_picture_range(h->delayed_pic, h1->delayed_pic,
                       MAX_DELAYED_PIC_COUNT + 2, h, h1);

    h->frame_recovered       = h1->frame_recovered;

    if (context_reinitialized)
        h264_set_parameter_from_sps(h);

    if (!h->cur_pic_ptr)
        return 0;

    if (!h->droppable) {
        err = ff_h264_execute_ref_pic_marking(h, h->mmco, h->mmco_index);
        h->prev_poc_msb = h->poc_msb;
        h->prev_poc_lsb = h->poc_lsb;
    }
    h->prev_frame_num_offset = h->frame_num_offset;
    h->prev_frame_num        = h->frame_num;
    h->outputed_poc          = h->next_outputed_poc;

    h->recovery_frame        = h1->recovery_frame;

    return err;
}

static int h264_frame_start(H264Context *h)
{
    Picture *pic;
    int i, ret;
    const int pixel_shift = h->pixel_shift;
    int c[4] = {
        1<<(h->sps.bit_depth_luma-1),
        1<<(h->sps.bit_depth_chroma-1),
        1<<(h->sps.bit_depth_chroma-1),
        -1
    };

    if (!ff_thread_can_start_frame(h->avctx)) {
        av_log(h->avctx, AV_LOG_ERROR, "Attempt to start a frame outside SETUP state\n");
        return -1;
    }

    release_unused_pictures(h, 1);
    h->cur_pic_ptr = NULL;

    i = find_unused_picture(h);
    if (i < 0) {
        av_log(h->avctx, AV_LOG_ERROR, "no frame buffer available\n");
        return i;
    }
    pic = &h->DPB[i];

    pic->reference              = h->droppable ? 0 : h->picture_structure;
    pic->f.coded_picture_number = h->coded_picture_number++;
    pic->field_picture          = h->picture_structure != PICT_FRAME;

    /*
     * Zero key_frame here; IDR markings per slice in frame or fields are ORed
     * in later.
     * See decode_nal_units().
     */
    pic->f.key_frame = 0;
    pic->mmco_reset  = 0;
    pic->recovered   = 0;

    if ((ret = alloc_picture(h, pic)) < 0)
        return ret;
    if(!h->frame_recovered && !h->avctx->hwaccel &&
       !(h->avctx->codec->capabilities & CODEC_CAP_HWACCEL_VDPAU))
        avpriv_color_frame(&pic->f, c);

    h->cur_pic_ptr = pic;
    unref_picture(h, &h->cur_pic);
    if (CONFIG_ERROR_RESILIENCE) {
        h->er.cur_pic = NULL;
    }

    if ((ret = ref_picture(h, &h->cur_pic, h->cur_pic_ptr)) < 0)
        return ret;

    if (CONFIG_ERROR_RESILIENCE) {
        ff_er_frame_start(&h->er);
        h->er.last_pic =
        h->er.next_pic = NULL;
    }

    assert(h->linesize && h->uvlinesize);

    for (i = 0; i < 16; i++) {
        h->block_offset[i]           = (4 * ((scan8[i] - scan8[0]) & 7) << pixel_shift) + 4 * h->linesize * ((scan8[i] - scan8[0]) >> 3);
        h->block_offset[48 + i]      = (4 * ((scan8[i] - scan8[0]) & 7) << pixel_shift) + 8 * h->linesize * ((scan8[i] - scan8[0]) >> 3);
    }
    for (i = 0; i < 16; i++) {
        h->block_offset[16 + i]      =
        h->block_offset[32 + i]      = (4 * ((scan8[i] - scan8[0]) & 7) << pixel_shift) + 4 * h->uvlinesize * ((scan8[i] - scan8[0]) >> 3);
        h->block_offset[48 + 16 + i] =
        h->block_offset[48 + 32 + i] = (4 * ((scan8[i] - scan8[0]) & 7) << pixel_shift) + 8 * h->uvlinesize * ((scan8[i] - scan8[0]) >> 3);
    }

    // s->decode = (h->flags & CODEC_FLAG_PSNR) || !s->encoding ||
    //             h->cur_pic.reference /* || h->contains_intra */ || 1;

    /* We mark the current picture as non-reference after allocating it, so
     * that if we break out due to an error it can be released automatically
     * in the next ff_MPV_frame_start().
     */
    h->cur_pic_ptr->reference = 0;

    h->cur_pic_ptr->field_poc[0] = h->cur_pic_ptr->field_poc[1] = INT_MAX;

    h->next_output_pic = NULL;

    assert(h->cur_pic_ptr->long_ref == 0);

    return 0;
}

/**
 * Run setup operations that must be run after slice header decoding.
 * This includes finding the next displayed frame.
 *
 * @param h h264 master context
 * @param setup_finished enough NALs have been read that we can call
 * ff_thread_finish_setup()
 */
static void decode_postinit(H264Context *h, int setup_finished)
{
    Picture *out = h->cur_pic_ptr;
    Picture *cur = h->cur_pic_ptr;
    int i, pics, out_of_order, out_idx;

    h->cur_pic_ptr->f.pict_type = h->pict_type;

    if (h->next_output_pic)
        return;

    if (cur->field_poc[0] == INT_MAX || cur->field_poc[1] == INT_MAX) {
        /* FIXME: if we have two PAFF fields in one packet, we can't start
         * the next thread here. If we have one field per packet, we can.
         * The check in decode_nal_units() is not good enough to find this
         * yet, so we assume the worst for now. */
        // if (setup_finished)
        //    ff_thread_finish_setup(h->avctx);
        return;
    }

    cur->f.interlaced_frame = 0;
    cur->f.repeat_pict      = 0;

    /* Signal interlacing information externally. */
    /* Prioritize picture timing SEI information over used
     * decoding process if it exists. */

    if (h->sps.pic_struct_present_flag) {
        switch (h->sei_pic_struct) {
        case SEI_PIC_STRUCT_FRAME:
            break;
        case SEI_PIC_STRUCT_TOP_FIELD:
        case SEI_PIC_STRUCT_BOTTOM_FIELD:
            cur->f.interlaced_frame = 1;
            break;
        case SEI_PIC_STRUCT_TOP_BOTTOM:
        case SEI_PIC_STRUCT_BOTTOM_TOP:
            if (FIELD_OR_MBAFF_PICTURE(h))
                cur->f.interlaced_frame = 1;
            else
                // try to flag soft telecine progressive
                cur->f.interlaced_frame = h->prev_interlaced_frame;
            break;
        case SEI_PIC_STRUCT_TOP_BOTTOM_TOP:
        case SEI_PIC_STRUCT_BOTTOM_TOP_BOTTOM:
            /* Signal the possibility of telecined film externally
             * (pic_struct 5,6). From these hints, let the applications
             * decide if they apply deinterlacing. */
            cur->f.repeat_pict = 1;
            break;
        case SEI_PIC_STRUCT_FRAME_DOUBLING:
            cur->f.repeat_pict = 2;
            break;
        case SEI_PIC_STRUCT_FRAME_TRIPLING:
            cur->f.repeat_pict = 4;
            break;
        }

        if ((h->sei_ct_type & 3) &&
            h->sei_pic_struct <= SEI_PIC_STRUCT_BOTTOM_TOP)
            cur->f.interlaced_frame = (h->sei_ct_type & (1 << 1)) != 0;
    } else {
        /* Derive interlacing flag from used decoding process. */
        cur->f.interlaced_frame = FIELD_OR_MBAFF_PICTURE(h);
    }
    h->prev_interlaced_frame = cur->f.interlaced_frame;

    if (cur->field_poc[0] != cur->field_poc[1]) {
        /* Derive top_field_first from field pocs. */
        cur->f.top_field_first = cur->field_poc[0] < cur->field_poc[1];
    } else {
        if (cur->f.interlaced_frame || h->sps.pic_struct_present_flag) {
            /* Use picture timing SEI information. Even if it is a
             * information of a past frame, better than nothing. */
            if (h->sei_pic_struct == SEI_PIC_STRUCT_TOP_BOTTOM ||
                h->sei_pic_struct == SEI_PIC_STRUCT_TOP_BOTTOM_TOP)
                cur->f.top_field_first = 1;
            else
                cur->f.top_field_first = 0;
        } else {
            /* Most likely progressive */
            cur->f.top_field_first = 0;
        }
    }

    if (h->sei_frame_packing_present &&
        h->frame_packing_arrangement_type >= 0 &&
        h->frame_packing_arrangement_type <= 6 &&
        h->content_interpretation_type > 0 &&
        h->content_interpretation_type < 3) {
        AVStereo3D *stereo = av_stereo3d_create_side_data(&cur->f);
        if (!stereo)
            return;

        switch (h->frame_packing_arrangement_type) {
        case 0:
            stereo->type = AV_STEREO3D_CHECKERBOARD;
            break;
        case 1:
            stereo->type = AV_STEREO3D_LINES;
            break;
        case 2:
            stereo->type = AV_STEREO3D_COLUMNS;
            break;
        case 3:
            if (h->quincunx_subsampling)
                stereo->type = AV_STEREO3D_SIDEBYSIDE_QUINCUNX;
            else
                stereo->type = AV_STEREO3D_SIDEBYSIDE;
            break;
        case 4:
            stereo->type = AV_STEREO3D_TOPBOTTOM;
            break;
        case 5:
            stereo->type = AV_STEREO3D_FRAMESEQUENCE;
            break;
        case 6:
            stereo->type = AV_STEREO3D_2D;
            break;
        }

        if (h->content_interpretation_type == 2)
            stereo->flags = AV_STEREO3D_FLAG_INVERT;
    }

    cur->mmco_reset = h->mmco_reset;
    h->mmco_reset = 0;

    // FIXME do something with unavailable reference frames

    /* Sort B-frames into display order */

    if (h->sps.bitstream_restriction_flag &&
        h->avctx->has_b_frames < h->sps.num_reorder_frames) {
        h->avctx->has_b_frames = h->sps.num_reorder_frames;
        h->low_delay           = 0;
    }

    if (h->avctx->strict_std_compliance >= FF_COMPLIANCE_STRICT &&
        !h->sps.bitstream_restriction_flag) {
        h->avctx->has_b_frames = MAX_DELAYED_PIC_COUNT - 1;
        h->low_delay           = 0;
    }

    for (i = 0; 1; i++) {
        if(i == MAX_DELAYED_PIC_COUNT || cur->poc < h->last_pocs[i]){
            if(i)
                h->last_pocs[i-1] = cur->poc;
            break;
        } else if(i) {
            h->last_pocs[i-1]= h->last_pocs[i];
        }
    }
    out_of_order = MAX_DELAYED_PIC_COUNT - i;
    if(   cur->f.pict_type == AV_PICTURE_TYPE_B
       || (h->last_pocs[MAX_DELAYED_PIC_COUNT-2] > INT_MIN && h->last_pocs[MAX_DELAYED_PIC_COUNT-1] - h->last_pocs[MAX_DELAYED_PIC_COUNT-2] > 2))
        out_of_order = FFMAX(out_of_order, 1);
    if (out_of_order == MAX_DELAYED_PIC_COUNT) {
        av_log(h->avctx, AV_LOG_VERBOSE, "Invalid POC %d<%d\n", cur->poc, h->last_pocs[0]);
        for (i = 1; i < MAX_DELAYED_PIC_COUNT; i++)
            h->last_pocs[i] = INT_MIN;
        h->last_pocs[0] = cur->poc;
        cur->mmco_reset = 1;
    } else if(h->avctx->has_b_frames < out_of_order && !h->sps.bitstream_restriction_flag){
        av_log(h->avctx, AV_LOG_VERBOSE, "Increasing reorder buffer to %d\n", out_of_order);
        h->avctx->has_b_frames = out_of_order;
        h->low_delay = 0;
    }

    pics = 0;
    while (h->delayed_pic[pics])
        pics++;

    av_assert0(pics <= MAX_DELAYED_PIC_COUNT);

    h->delayed_pic[pics++] = cur;
    if (cur->reference == 0)
        cur->reference = DELAYED_PIC_REF;

    out     = h->delayed_pic[0];
    out_idx = 0;
    for (i = 1; h->delayed_pic[i] &&
                !h->delayed_pic[i]->f.key_frame &&
                !h->delayed_pic[i]->mmco_reset;
         i++)
        if (h->delayed_pic[i]->poc < out->poc) {
            out     = h->delayed_pic[i];
            out_idx = i;
        }
    if (h->avctx->has_b_frames == 0 &&
        (h->delayed_pic[0]->f.key_frame || h->delayed_pic[0]->mmco_reset))
        h->next_outputed_poc = INT_MIN;
    out_of_order = out->poc < h->next_outputed_poc;

    if (out_of_order || pics > h->avctx->has_b_frames) {
        out->reference &= ~DELAYED_PIC_REF;
        // for frame threading, the owner must be the second field's thread or
        // else the first thread can release the picture and reuse it unsafely
        for (i = out_idx; h->delayed_pic[i]; i++)
            h->delayed_pic[i] = h->delayed_pic[i + 1];
    }
    if (!out_of_order && pics > h->avctx->has_b_frames) {
        h->next_output_pic = out;
        if (out_idx == 0 && h->delayed_pic[0] && (h->delayed_pic[0]->f.key_frame || h->delayed_pic[0]->mmco_reset)) {
            h->next_outputed_poc = INT_MIN;
        } else
            h->next_outputed_poc = out->poc;
    } else {
        av_log(h->avctx, AV_LOG_DEBUG, "no picture %s\n", out_of_order ? "ooo" : "");
    }

    if (h->next_output_pic) {
        if (h->next_output_pic->recovered) {
            // We have reached an recovery point and all frames after it in
            // display order are "recovered".
            h->frame_recovered |= FRAME_RECOVERED_SEI;
        }
        h->next_output_pic->recovered |= !!(h->frame_recovered & FRAME_RECOVERED_SEI);
    }

    if (setup_finished && !h->avctx->hwaccel)
        ff_thread_finish_setup(h->avctx);
}

static av_always_inline void backup_mb_border(H264Context *h, uint8_t *src_y,
                                              uint8_t *src_cb, uint8_t *src_cr,
                                              int linesize, int uvlinesize,
                                              int simple)
{
    uint8_t *top_border;
    int top_idx = 1;
    const int pixel_shift = h->pixel_shift;
    int chroma444 = CHROMA444(h);
    int chroma422 = CHROMA422(h);

    src_y  -= linesize;
    src_cb -= uvlinesize;
    src_cr -= uvlinesize;

    if (!simple && FRAME_MBAFF(h)) {
        if (h->mb_y & 1) {
            if (!MB_MBAFF(h)) {
                top_border = h->top_borders[0][h->mb_x];
                AV_COPY128(top_border, src_y + 15 * linesize);
                if (pixel_shift)
                    AV_COPY128(top_border + 16, src_y + 15 * linesize + 16);
                if (simple || !CONFIG_GRAY || !(h->flags & CODEC_FLAG_GRAY)) {
                    if (chroma444) {
                        if (pixel_shift) {
                            AV_COPY128(top_border + 32, src_cb + 15 * uvlinesize);
                            AV_COPY128(top_border + 48, src_cb + 15 * uvlinesize + 16);
                            AV_COPY128(top_border + 64, src_cr + 15 * uvlinesize);
                            AV_COPY128(top_border + 80, src_cr + 15 * uvlinesize + 16);
                        } else {
                            AV_COPY128(top_border + 16, src_cb + 15 * uvlinesize);
                            AV_COPY128(top_border + 32, src_cr + 15 * uvlinesize);
                        }
                    } else if (chroma422) {
                        if (pixel_shift) {
                            AV_COPY128(top_border + 32, src_cb + 15 * uvlinesize);
                            AV_COPY128(top_border + 48, src_cr + 15 * uvlinesize);
                        } else {
                            AV_COPY64(top_border + 16, src_cb + 15 * uvlinesize);
                            AV_COPY64(top_border + 24, src_cr + 15 * uvlinesize);
                        }
                    } else {
                        if (pixel_shift) {
                            AV_COPY128(top_border + 32, src_cb + 7 * uvlinesize);
                            AV_COPY128(top_border + 48, src_cr + 7 * uvlinesize);
                        } else {
                            AV_COPY64(top_border + 16, src_cb + 7 * uvlinesize);
                            AV_COPY64(top_border + 24, src_cr + 7 * uvlinesize);
                        }
                    }
                }
            }
        } else if (MB_MBAFF(h)) {
            top_idx = 0;
        } else
            return;
    }

    top_border = h->top_borders[top_idx][h->mb_x];
    /* There are two lines saved, the line above the top macroblock
     * of a pair, and the line above the bottom macroblock. */
    AV_COPY128(top_border, src_y + 16 * linesize);
    if (pixel_shift)
        AV_COPY128(top_border + 16, src_y + 16 * linesize + 16);

    if (simple || !CONFIG_GRAY || !(h->flags & CODEC_FLAG_GRAY)) {
        if (chroma444) {
            if (pixel_shift) {
                AV_COPY128(top_border + 32, src_cb + 16 * linesize);
                AV_COPY128(top_border + 48, src_cb + 16 * linesize + 16);
                AV_COPY128(top_border + 64, src_cr + 16 * linesize);
                AV_COPY128(top_border + 80, src_cr + 16 * linesize + 16);
            } else {
                AV_COPY128(top_border + 16, src_cb + 16 * linesize);
                AV_COPY128(top_border + 32, src_cr + 16 * linesize);
            }
        } else if (chroma422) {
            if (pixel_shift) {
                AV_COPY128(top_border + 32, src_cb + 16 * uvlinesize);
                AV_COPY128(top_border + 48, src_cr + 16 * uvlinesize);
            } else {
                AV_COPY64(top_border + 16, src_cb + 16 * uvlinesize);
                AV_COPY64(top_border + 24, src_cr + 16 * uvlinesize);
            }
        } else {
            if (pixel_shift) {
                AV_COPY128(top_border + 32, src_cb + 8 * uvlinesize);
                AV_COPY128(top_border + 48, src_cr + 8 * uvlinesize);
            } else {
                AV_COPY64(top_border + 16, src_cb + 8 * uvlinesize);
                AV_COPY64(top_border + 24, src_cr + 8 * uvlinesize);
            }
        }
    }
}

static av_always_inline void xchg_mb_border(H264Context *h, uint8_t *src_y,
                                            uint8_t *src_cb, uint8_t *src_cr,
                                            int linesize, int uvlinesize,
                                            int xchg, int chroma444,
                                            int simple, int pixel_shift)
{
    int deblock_topleft;
    int deblock_top;
    int top_idx = 1;
    uint8_t *top_border_m1;
    uint8_t *top_border;

    if (!simple && FRAME_MBAFF(h)) {
        if (h->mb_y & 1) {
            if (!MB_MBAFF(h))
                return;
        } else {
            top_idx = MB_MBAFF(h) ? 0 : 1;
        }
    }

    if (h->deblocking_filter == 2) {
        deblock_topleft = h->slice_table[h->mb_xy - 1 - h->mb_stride] == h->slice_num;
        deblock_top     = h->top_type;
    } else {
        deblock_topleft = (h->mb_x > 0);
        deblock_top     = (h->mb_y > !!MB_FIELD(h));
    }

    src_y  -= linesize   + 1 + pixel_shift;
    src_cb -= uvlinesize + 1 + pixel_shift;
    src_cr -= uvlinesize + 1 + pixel_shift;

    top_border_m1 = h->top_borders[top_idx][h->mb_x - 1];
    top_border    = h->top_borders[top_idx][h->mb_x];

#define XCHG(a, b, xchg)                        \
    if (pixel_shift) {                          \
        if (xchg) {                             \
            AV_SWAP64(b + 0, a + 0);            \
            AV_SWAP64(b + 8, a + 8);            \
        } else {                                \
            AV_COPY128(b, a);                   \
        }                                       \
    } else if (xchg)                            \
        AV_SWAP64(b, a);                        \
    else                                        \
        AV_COPY64(b, a);

    if (deblock_top) {
        if (deblock_topleft) {
            XCHG(top_border_m1 + (8 << pixel_shift),
                 src_y - (7 << pixel_shift), 1);
        }
        XCHG(top_border + (0 << pixel_shift), src_y + (1 << pixel_shift), xchg);
        XCHG(top_border + (8 << pixel_shift), src_y + (9 << pixel_shift), 1);
        if (h->mb_x + 1 < h->mb_width) {
            XCHG(h->top_borders[top_idx][h->mb_x + 1],
                 src_y + (17 << pixel_shift), 1);
        }
        if (simple || !CONFIG_GRAY || !(h->flags & CODEC_FLAG_GRAY)) {
            if (chroma444) {
                if (deblock_topleft) {
                    XCHG(top_border_m1 + (24 << pixel_shift), src_cb - (7 << pixel_shift), 1);
                    XCHG(top_border_m1 + (40 << pixel_shift), src_cr - (7 << pixel_shift), 1);
                }
                XCHG(top_border + (16 << pixel_shift), src_cb + (1 << pixel_shift), xchg);
                XCHG(top_border + (24 << pixel_shift), src_cb + (9 << pixel_shift), 1);
                XCHG(top_border + (32 << pixel_shift), src_cr + (1 << pixel_shift), xchg);
                XCHG(top_border + (40 << pixel_shift), src_cr + (9 << pixel_shift), 1);
                if (h->mb_x + 1 < h->mb_width) {
                    XCHG(h->top_borders[top_idx][h->mb_x + 1] + (16 << pixel_shift), src_cb + (17 << pixel_shift), 1);
                    XCHG(h->top_borders[top_idx][h->mb_x + 1] + (32 << pixel_shift), src_cr + (17 << pixel_shift), 1);
                }
            } else {
                if (deblock_topleft) {
                    XCHG(top_border_m1 + (16 << pixel_shift), src_cb - (7 << pixel_shift), 1);
                    XCHG(top_border_m1 + (24 << pixel_shift), src_cr - (7 << pixel_shift), 1);
                }
                XCHG(top_border + (16 << pixel_shift), src_cb + 1 + pixel_shift, 1);
                XCHG(top_border + (24 << pixel_shift), src_cr + 1 + pixel_shift, 1);
            }
        }
    }
}

static av_always_inline int dctcoef_get(int16_t *mb, int high_bit_depth,
                                        int index)
{
    if (high_bit_depth) {
        return AV_RN32A(((int32_t *)mb) + index);
    } else
        return AV_RN16A(mb + index);
}

static av_always_inline void dctcoef_set(int16_t *mb, int high_bit_depth,
                                         int index, int value)
{
    if (high_bit_depth) {
        AV_WN32A(((int32_t *)mb) + index, value);
    } else
        AV_WN16A(mb + index, value);
}

static av_always_inline void hl_decode_mb_predict_luma(H264Context *h,
                                                       int mb_type, int is_h264,
                                                       int simple,
                                                       int transform_bypass,
                                                       int pixel_shift,
                                                       int *block_offset,
                                                       int linesize,
                                                       uint8_t *dest_y, int p)
{
    void (*idct_add)(uint8_t *dst, int16_t *block, int stride);
    void (*idct_dc_add)(uint8_t *dst, int16_t *block, int stride);
    int i;
    int qscale = p == 0 ? h->qscale : h->chroma_qp[p - 1];
    block_offset += 16 * p;
    if (IS_INTRA4x4(mb_type)) {
        if (IS_8x8DCT(mb_type)) {
            if (transform_bypass) {
                idct_dc_add =
                idct_add    = h->h264dsp.h264_add_pixels8_clear;
            } else {
                idct_dc_add = h->h264dsp.h264_idct8_dc_add;
                idct_add    = h->h264dsp.h264_idct8_add;
            }
            for (i = 0; i < 16; i += 4) {
                uint8_t *const ptr = dest_y + block_offset[i];
                const int dir      = h->intra4x4_pred_mode_cache[scan8[i]];
                if (transform_bypass && h->sps.profile_idc == 244 && dir <= 1) {
                    h->hpc.pred8x8l_add[dir](ptr, h->mb + (i * 16 + p * 256 << pixel_shift), linesize);
                } else {
                    const int nnz = h->non_zero_count_cache[scan8[i + p * 16]];
                    h->hpc.pred8x8l[dir](ptr, (h->topleft_samples_available << i) & 0x8000,
                                         (h->topright_samples_available << i) & 0x4000, linesize);
                    if (nnz) {
                        if (nnz == 1 && dctcoef_get(h->mb, pixel_shift, i * 16 + p * 256))
                            idct_dc_add(ptr, h->mb + (i * 16 + p * 256 << pixel_shift), linesize);
                        else
                            idct_add(ptr, h->mb + (i * 16 + p * 256 << pixel_shift), linesize);
                    }
                }
            }
        } else {
            if (transform_bypass) {
                idct_dc_add  =
                idct_add     = h->h264dsp.h264_add_pixels4_clear;
            } else {
                idct_dc_add = h->h264dsp.h264_idct_dc_add;
                idct_add    = h->h264dsp.h264_idct_add;
            }
            for (i = 0; i < 16; i++) {
                uint8_t *const ptr = dest_y + block_offset[i];
                const int dir      = h->intra4x4_pred_mode_cache[scan8[i]];

                if (transform_bypass && h->sps.profile_idc == 244 && dir <= 1) {
                    h->hpc.pred4x4_add[dir](ptr, h->mb + (i * 16 + p * 256 << pixel_shift), linesize);
                } else {
                    uint8_t *topright;
                    int nnz, tr;
                    uint64_t tr_high;
                    if (dir == DIAG_DOWN_LEFT_PRED || dir == VERT_LEFT_PRED) {
                        const int topright_avail = (h->topright_samples_available << i) & 0x8000;
                        av_assert2(h->mb_y || linesize <= block_offset[i]);
                        if (!topright_avail) {
                            if (pixel_shift) {
                                tr_high  = ((uint16_t *)ptr)[3 - linesize / 2] * 0x0001000100010001ULL;
                                topright = (uint8_t *)&tr_high;
                            } else {
                                tr       = ptr[3 - linesize] * 0x01010101u;
                                topright = (uint8_t *)&tr;
                            }
                        } else
                            topright = ptr + (4 << pixel_shift) - linesize;
                    } else
                        topright = NULL;

                    h->hpc.pred4x4[dir](ptr, topright, linesize);
                    nnz = h->non_zero_count_cache[scan8[i + p * 16]];
                    if (nnz) {
                        if (is_h264) {
                            if (nnz == 1 && dctcoef_get(h->mb, pixel_shift, i * 16 + p * 256))
                                idct_dc_add(ptr, h->mb + (i * 16 + p * 256 << pixel_shift), linesize);
                            else
                                idct_add(ptr, h->mb + (i * 16 + p * 256 << pixel_shift), linesize);
                        } else if (CONFIG_SVQ3_DECODER)
                            ff_svq3_add_idct_c(ptr, h->mb + i * 16 + p * 256, linesize, qscale, 0);
                    }
                }
            }
        }
    } else {
        h->hpc.pred16x16[h->intra16x16_pred_mode](dest_y, linesize);
        if (is_h264) {
            if (h->non_zero_count_cache[scan8[LUMA_DC_BLOCK_INDEX + p]]) {
                if (!transform_bypass)
                    h->h264dsp.h264_luma_dc_dequant_idct(h->mb + (p * 256 << pixel_shift),
                                                         h->mb_luma_dc[p],
                                                         h->dequant4_coeff[p][qscale][0]);
                else {
                    static const uint8_t dc_mapping[16] = {
                         0 * 16,  1 * 16,  4 * 16,  5 * 16,
                         2 * 16,  3 * 16,  6 * 16,  7 * 16,
                         8 * 16,  9 * 16, 12 * 16, 13 * 16,
                        10 * 16, 11 * 16, 14 * 16, 15 * 16
                    };
                    for (i = 0; i < 16; i++)
                        dctcoef_set(h->mb + (p * 256 << pixel_shift),
                                    pixel_shift, dc_mapping[i],
                                    dctcoef_get(h->mb_luma_dc[p],
                                                pixel_shift, i));
                }
            }
        } else if (CONFIG_SVQ3_DECODER)
            ff_svq3_luma_dc_dequant_idct_c(h->mb + p * 256,
                                           h->mb_luma_dc[p], qscale);
    }
}

static av_always_inline void hl_decode_mb_idct_luma(H264Context *h, int mb_type,
                                                    int is_h264, int simple,
                                                    int transform_bypass,
                                                    int pixel_shift,
                                                    int *block_offset,
                                                    int linesize,
                                                    uint8_t *dest_y, int p)
{
    void (*idct_add)(uint8_t *dst, int16_t *block, int stride);
    int i;
    block_offset += 16 * p;
    if (!IS_INTRA4x4(mb_type)) {
        if (is_h264) {
            if (IS_INTRA16x16(mb_type)) {
                if (transform_bypass) {
                    if (h->sps.profile_idc == 244 &&
                        (h->intra16x16_pred_mode == VERT_PRED8x8 ||
                         h->intra16x16_pred_mode == HOR_PRED8x8)) {
                        h->hpc.pred16x16_add[h->intra16x16_pred_mode](dest_y, block_offset,
                                                                      h->mb + (p * 256 << pixel_shift),
                                                                      linesize);
                    } else {
                        for (i = 0; i < 16; i++)
                            if (h->non_zero_count_cache[scan8[i + p * 16]] ||
                                dctcoef_get(h->mb, pixel_shift, i * 16 + p * 256))
                                h->h264dsp.h264_add_pixels4_clear(dest_y + block_offset[i],
                                                                  h->mb + (i * 16 + p * 256 << pixel_shift),
                                                                  linesize);
                    }
                } else {
                    h->h264dsp.h264_idct_add16intra(dest_y, block_offset,
                                                    h->mb + (p * 256 << pixel_shift),
                                                    linesize,
                                                    h->non_zero_count_cache + p * 5 * 8);
                }
            } else if (h->cbp & 15) {
                if (transform_bypass) {
                    const int di = IS_8x8DCT(mb_type) ? 4 : 1;
                    idct_add = IS_8x8DCT(mb_type) ? h->h264dsp.h264_add_pixels8_clear
                                                  : h->h264dsp.h264_add_pixels4_clear;
                    for (i = 0; i < 16; i += di)
                        if (h->non_zero_count_cache[scan8[i + p * 16]])
                            idct_add(dest_y + block_offset[i],
                                     h->mb + (i * 16 + p * 256 << pixel_shift),
                                     linesize);
                } else {
                    if (IS_8x8DCT(mb_type))
                        h->h264dsp.h264_idct8_add4(dest_y, block_offset,
                                                   h->mb + (p * 256 << pixel_shift),
                                                   linesize,
                                                   h->non_zero_count_cache + p * 5 * 8);
                    else
                        h->h264dsp.h264_idct_add16(dest_y, block_offset,
                                                   h->mb + (p * 256 << pixel_shift),
                                                   linesize,
                                                   h->non_zero_count_cache + p * 5 * 8);
                }
            }
        } else if (CONFIG_SVQ3_DECODER) {
            for (i = 0; i < 16; i++)
                if (h->non_zero_count_cache[scan8[i + p * 16]] || h->mb[i * 16 + p * 256]) {
                    // FIXME benchmark weird rule, & below
                    uint8_t *const ptr = dest_y + block_offset[i];
                    ff_svq3_add_idct_c(ptr, h->mb + i * 16 + p * 256, linesize,
                                       h->qscale, IS_INTRA(mb_type) ? 1 : 0);
                }
        }
    }
}

#define BITS   8
#define SIMPLE 1
#include "h264_mb_template.c"

#undef  BITS
#define BITS   16
#include "h264_mb_template.c"

#undef  SIMPLE
#define SIMPLE 0
#include "h264_mb_template.c"

void ff_h264_hl_decode_mb(H264Context *h)
{
    const int mb_xy   = h->mb_xy;
    const int mb_type = h->cur_pic.mb_type[mb_xy];
    int is_complex    = CONFIG_SMALL || h->is_complex ||
                        IS_INTRA_PCM(mb_type) || h->qscale == 0;

    if (CHROMA444(h)) {
        if (is_complex || h->pixel_shift)
            hl_decode_mb_444_complex(h);
        else
            hl_decode_mb_444_simple_8(h);
    } else if (is_complex) {
        hl_decode_mb_complex(h);
    } else if (h->pixel_shift) {
        hl_decode_mb_simple_16(h);
    } else
        hl_decode_mb_simple_8(h);
}

int ff_pred_weight_table(H264Context *h)
{
    int list, i;
    int luma_def, chroma_def;

    h->use_weight             = 0;
    h->use_weight_chroma      = 0;
    h->luma_log2_weight_denom = get_ue_golomb(&h->gb);
    if (h->sps.chroma_format_idc)
        h->chroma_log2_weight_denom = get_ue_golomb(&h->gb);
    luma_def   = 1 << h->luma_log2_weight_denom;
    chroma_def = 1 << h->chroma_log2_weight_denom;

    for (list = 0; list < 2; list++) {
        h->luma_weight_flag[list]   = 0;
        h->chroma_weight_flag[list] = 0;
        for (i = 0; i < h->ref_count[list]; i++) {
            int luma_weight_flag, chroma_weight_flag;

            luma_weight_flag = get_bits1(&h->gb);
            if (luma_weight_flag) {
                h->luma_weight[i][list][0] = get_se_golomb(&h->gb);
                h->luma_weight[i][list][1] = get_se_golomb(&h->gb);
                if (h->luma_weight[i][list][0] != luma_def ||
                    h->luma_weight[i][list][1] != 0) {
                    h->use_weight             = 1;
                    h->luma_weight_flag[list] = 1;
                }
            } else {
                h->luma_weight[i][list][0] = luma_def;
                h->luma_weight[i][list][1] = 0;
            }

            if (h->sps.chroma_format_idc) {
                chroma_weight_flag = get_bits1(&h->gb);
                if (chroma_weight_flag) {
                    int j;
                    for (j = 0; j < 2; j++) {
                        h->chroma_weight[i][list][j][0] = get_se_golomb(&h->gb);
                        h->chroma_weight[i][list][j][1] = get_se_golomb(&h->gb);
                        if (h->chroma_weight[i][list][j][0] != chroma_def ||
                            h->chroma_weight[i][list][j][1] != 0) {
                            h->use_weight_chroma        = 1;
                            h->chroma_weight_flag[list] = 1;
                        }
                    }
                } else {
                    int j;
                    for (j = 0; j < 2; j++) {
                        h->chroma_weight[i][list][j][0] = chroma_def;
                        h->chroma_weight[i][list][j][1] = 0;
                    }
                }
            }
        }
        if (h->slice_type_nos != AV_PICTURE_TYPE_B)
            break;
    }
    h->use_weight = h->use_weight || h->use_weight_chroma;
    return 0;
}

/**
 * Initialize implicit_weight table.
 * @param field  0/1 initialize the weight for interlaced MBAFF
 *                -1 initializes the rest
 */
static void implicit_weight_table(H264Context *h, int field)
{
    int ref0, ref1, i, cur_poc, ref_start, ref_count0, ref_count1;

    for (i = 0; i < 2; i++) {
        h->luma_weight_flag[i]   = 0;
        h->chroma_weight_flag[i] = 0;
    }

    if (field < 0) {
        if (h->picture_structure == PICT_FRAME) {
            cur_poc = h->cur_pic_ptr->poc;
        } else {
            cur_poc = h->cur_pic_ptr->field_poc[h->picture_structure - 1];
        }
        if (h->ref_count[0] == 1 && h->ref_count[1] == 1 && !FRAME_MBAFF(h) &&
            h->ref_list[0][0].poc + h->ref_list[1][0].poc == 2 * cur_poc) {
            h->use_weight        = 0;
            h->use_weight_chroma = 0;
            return;
        }
        ref_start  = 0;
        ref_count0 = h->ref_count[0];
        ref_count1 = h->ref_count[1];
    } else {
        cur_poc    = h->cur_pic_ptr->field_poc[field];
        ref_start  = 16;
        ref_count0 = 16 + 2 * h->ref_count[0];
        ref_count1 = 16 + 2 * h->ref_count[1];
    }

    h->use_weight               = 2;
    h->use_weight_chroma        = 2;
    h->luma_log2_weight_denom   = 5;
    h->chroma_log2_weight_denom = 5;

    for (ref0 = ref_start; ref0 < ref_count0; ref0++) {
        int poc0 = h->ref_list[0][ref0].poc;
        for (ref1 = ref_start; ref1 < ref_count1; ref1++) {
            int w = 32;
            if (!h->ref_list[0][ref0].long_ref && !h->ref_list[1][ref1].long_ref) {
                int poc1 = h->ref_list[1][ref1].poc;
                int td   = av_clip(poc1 - poc0, -128, 127);
                if (td) {
                    int tb = av_clip(cur_poc - poc0, -128, 127);
                    int tx = (16384 + (FFABS(td) >> 1)) / td;
                    int dist_scale_factor = (tb * tx + 32) >> 8;
                    if (dist_scale_factor >= -64 && dist_scale_factor <= 128)
                        w = 64 - dist_scale_factor;
                }
            }
            if (field < 0) {
                h->implicit_weight[ref0][ref1][0] =
                h->implicit_weight[ref0][ref1][1] = w;
            } else {
                h->implicit_weight[ref0][ref1][field] = w;
            }
        }
    }
}

/**
 * instantaneous decoder refresh.
 */
static void idr(H264Context *h)
{
    int i;
    ff_h264_remove_all_refs(h);
    h->prev_frame_num        = 0;
    h->prev_frame_num_offset = 0;
    h->prev_poc_msb          = 1<<16;
    h->prev_poc_lsb          = 0;
    for (i = 0; i < MAX_DELAYED_PIC_COUNT; i++)
        h->last_pocs[i] = INT_MIN;
}

/* forget old pics after a seek */
static void flush_change(H264Context *h)
{
    int i, j;

    h->outputed_poc          = h->next_outputed_poc = INT_MIN;
    h->prev_interlaced_frame = 1;
    idr(h);

    h->prev_frame_num = -1;
    if (h->cur_pic_ptr) {
        h->cur_pic_ptr->reference = 0;
        for (j=i=0; h->delayed_pic[i]; i++)
            if (h->delayed_pic[i] != h->cur_pic_ptr)
                h->delayed_pic[j++] = h->delayed_pic[i];
        h->delayed_pic[j] = NULL;
    }
    h->first_field = 0;
    memset(h->ref_list[0], 0, sizeof(h->ref_list[0]));
    memset(h->ref_list[1], 0, sizeof(h->ref_list[1]));
    memset(h->default_ref_list[0], 0, sizeof(h->default_ref_list[0]));
    memset(h->default_ref_list[1], 0, sizeof(h->default_ref_list[1]));
    ff_h264_reset_sei(h);
    h->recovery_frame = -1;
    h->frame_recovered = 0;
    h->list_count = 0;
    h->current_slice = 0;
    h->mmco_reset = 1;
}

/* forget old pics after a seek */
static void flush_dpb(AVCodecContext *avctx)
{
    H264Context *h = avctx->priv_data;
    int i;

    for (i = 0; i <= MAX_DELAYED_PIC_COUNT; i++) {
        if (h->delayed_pic[i])
            h->delayed_pic[i]->reference = 0;
        h->delayed_pic[i] = NULL;
    }

    flush_change(h);

    if (h->DPB)
        for (i = 0; i < MAX_PICTURE_COUNT; i++)
            unref_picture(h, &h->DPB[i]);
    h->cur_pic_ptr = NULL;
    unref_picture(h, &h->cur_pic);

    h->mb_x = h->mb_y = 0;

    h->parse_context.state             = -1;
    h->parse_context.frame_start_found = 0;
    h->parse_context.overread          = 0;
    h->parse_context.overread_index    = 0;
    h->parse_context.index             = 0;
    h->parse_context.last_index        = 0;

    free_tables(h, 1);
    h->context_initialized = 0;
}

int ff_init_poc(H264Context *h, int pic_field_poc[2], int *pic_poc)
{
    const int max_frame_num = 1 << h->sps.log2_max_frame_num;
    int field_poc[2];

    h->frame_num_offset = h->prev_frame_num_offset;
    if (h->frame_num < h->prev_frame_num)
        h->frame_num_offset += max_frame_num;

    if (h->sps.poc_type == 0) {
        const int max_poc_lsb = 1 << h->sps.log2_max_poc_lsb;

        if (h->poc_lsb < h->prev_poc_lsb &&
            h->prev_poc_lsb - h->poc_lsb >= max_poc_lsb / 2)
            h->poc_msb = h->prev_poc_msb + max_poc_lsb;
        else if (h->poc_lsb > h->prev_poc_lsb &&
                 h->prev_poc_lsb - h->poc_lsb < -max_poc_lsb / 2)
            h->poc_msb = h->prev_poc_msb - max_poc_lsb;
        else
            h->poc_msb = h->prev_poc_msb;
        field_poc[0] =
        field_poc[1] = h->poc_msb + h->poc_lsb;
        if (h->picture_structure == PICT_FRAME)
            field_poc[1] += h->delta_poc_bottom;
    } else if (h->sps.poc_type == 1) {
        int abs_frame_num, expected_delta_per_poc_cycle, expectedpoc;
        int i;

        if (h->sps.poc_cycle_length != 0)
            abs_frame_num = h->frame_num_offset + h->frame_num;
        else
            abs_frame_num = 0;

        if (h->nal_ref_idc == 0 && abs_frame_num > 0)
            abs_frame_num--;

        expected_delta_per_poc_cycle = 0;
        for (i = 0; i < h->sps.poc_cycle_length; i++)
            // FIXME integrate during sps parse
            expected_delta_per_poc_cycle += h->sps.offset_for_ref_frame[i];

        if (abs_frame_num > 0) {
            int poc_cycle_cnt          = (abs_frame_num - 1) / h->sps.poc_cycle_length;
            int frame_num_in_poc_cycle = (abs_frame_num - 1) % h->sps.poc_cycle_length;

            expectedpoc = poc_cycle_cnt * expected_delta_per_poc_cycle;
            for (i = 0; i <= frame_num_in_poc_cycle; i++)
                expectedpoc = expectedpoc + h->sps.offset_for_ref_frame[i];
        } else
            expectedpoc = 0;

        if (h->nal_ref_idc == 0)
            expectedpoc = expectedpoc + h->sps.offset_for_non_ref_pic;

        field_poc[0] = expectedpoc + h->delta_poc[0];
        field_poc[1] = field_poc[0] + h->sps.offset_for_top_to_bottom_field;

        if (h->picture_structure == PICT_FRAME)
            field_poc[1] += h->delta_poc[1];
    } else {
        int poc = 2 * (h->frame_num_offset + h->frame_num);

        if (!h->nal_ref_idc)
            poc--;

        field_poc[0] = poc;
        field_poc[1] = poc;
    }

    if (h->picture_structure != PICT_BOTTOM_FIELD)
        pic_field_poc[0] = field_poc[0];
    if (h->picture_structure != PICT_TOP_FIELD)
        pic_field_poc[1] = field_poc[1];
    *pic_poc = FFMIN(pic_field_poc[0], pic_field_poc[1]);

    return 0;
}

/**
 * initialize scan tables
 */
static void init_scan_tables(H264Context *h)
{
    int i;
    for (i = 0; i < 16; i++) {
#define T(x) (x >> 2) | ((x << 2) & 0xF)
        h->zigzag_scan[i] = T(zigzag_scan[i]);
        h->field_scan[i]  = T(field_scan[i]);
#undef T
    }
    for (i = 0; i < 64; i++) {
#define T(x) (x >> 3) | ((x & 7) << 3)
        h->zigzag_scan8x8[i]       = T(ff_zigzag_direct[i]);
        h->zigzag_scan8x8_cavlc[i] = T(zigzag_scan8x8_cavlc[i]);
        h->field_scan8x8[i]        = T(field_scan8x8[i]);
        h->field_scan8x8_cavlc[i]  = T(field_scan8x8_cavlc[i]);
#undef T
    }
    if (h->sps.transform_bypass) { // FIXME same ugly
        memcpy(h->zigzag_scan_q0          , zigzag_scan             , sizeof(h->zigzag_scan_q0         ));
        memcpy(h->zigzag_scan8x8_q0       , ff_zigzag_direct        , sizeof(h->zigzag_scan8x8_q0      ));
        memcpy(h->zigzag_scan8x8_cavlc_q0 , zigzag_scan8x8_cavlc    , sizeof(h->zigzag_scan8x8_cavlc_q0));
        memcpy(h->field_scan_q0           , field_scan              , sizeof(h->field_scan_q0          ));
        memcpy(h->field_scan8x8_q0        , field_scan8x8           , sizeof(h->field_scan8x8_q0       ));
        memcpy(h->field_scan8x8_cavlc_q0  , field_scan8x8_cavlc     , sizeof(h->field_scan8x8_cavlc_q0 ));
    } else {
        memcpy(h->zigzag_scan_q0          , h->zigzag_scan          , sizeof(h->zigzag_scan_q0         ));
        memcpy(h->zigzag_scan8x8_q0       , h->zigzag_scan8x8       , sizeof(h->zigzag_scan8x8_q0      ));
        memcpy(h->zigzag_scan8x8_cavlc_q0 , h->zigzag_scan8x8_cavlc , sizeof(h->zigzag_scan8x8_cavlc_q0));
        memcpy(h->field_scan_q0           , h->field_scan           , sizeof(h->field_scan_q0          ));
        memcpy(h->field_scan8x8_q0        , h->field_scan8x8        , sizeof(h->field_scan8x8_q0       ));
        memcpy(h->field_scan8x8_cavlc_q0  , h->field_scan8x8_cavlc  , sizeof(h->field_scan8x8_cavlc_q0 ));
    }
}

static int field_end(H264Context *h, int in_setup)
{
    AVCodecContext *const avctx = h->avctx;
    int err = 0;
    h->mb_y = 0;

    if (CONFIG_H264_VDPAU_DECODER &&
        h->avctx->codec->capabilities & CODEC_CAP_HWACCEL_VDPAU)
        ff_vdpau_h264_set_reference_frames(h);

    if (in_setup || !(avctx->active_thread_type & FF_THREAD_FRAME)) {
        if (!h->droppable) {
            err = ff_h264_execute_ref_pic_marking(h, h->mmco, h->mmco_index);
            h->prev_poc_msb = h->poc_msb;
            h->prev_poc_lsb = h->poc_lsb;
        }
        h->prev_frame_num_offset = h->frame_num_offset;
        h->prev_frame_num        = h->frame_num;
        h->outputed_poc          = h->next_outputed_poc;
    }

    if (avctx->hwaccel) {
        if (avctx->hwaccel->end_frame(avctx) < 0)
            av_log(avctx, AV_LOG_ERROR,
                   "hardware accelerator failed to decode picture\n");
    }

    if (CONFIG_H264_VDPAU_DECODER &&
        h->avctx->codec->capabilities & CODEC_CAP_HWACCEL_VDPAU)
        ff_vdpau_h264_picture_complete(h);

    /*
     * FIXME: Error handling code does not seem to support interlaced
     * when slices span multiple rows
     * The ff_er_add_slice calls don't work right for bottom
     * fields; they cause massive erroneous error concealing
     * Error marking covers both fields (top and bottom).
     * This causes a mismatched s->error_count
     * and a bad error table. Further, the error count goes to
     * INT_MAX when called for bottom field, because mb_y is
     * past end by one (callers fault) and resync_mb_y != 0
     * causes problems for the first MB line, too.
     */
    if (CONFIG_ERROR_RESILIENCE && !FIELD_PICTURE(h) && h->current_slice && !h->sps.new) {
        h->er.cur_pic  = h->cur_pic_ptr;
        ff_er_frame_end(&h->er);
    }
    if (!in_setup && !h->droppable)
        ff_thread_report_progress(&h->cur_pic_ptr->tf, INT_MAX,
                                  h->picture_structure == PICT_BOTTOM_FIELD);
    emms_c();

    h->current_slice = 0;

    return err;
}

/**
 * Replicate H264 "master" context to thread contexts.
 */
static int clone_slice(H264Context *dst, H264Context *src)
{
    memcpy(dst->block_offset, src->block_offset, sizeof(dst->block_offset));
    dst->cur_pic_ptr = src->cur_pic_ptr;
    dst->cur_pic     = src->cur_pic;
    dst->linesize    = src->linesize;
    dst->uvlinesize  = src->uvlinesize;
    dst->first_field = src->first_field;

    dst->prev_poc_msb          = src->prev_poc_msb;
    dst->prev_poc_lsb          = src->prev_poc_lsb;
    dst->prev_frame_num_offset = src->prev_frame_num_offset;
    dst->prev_frame_num        = src->prev_frame_num;
    dst->short_ref_count       = src->short_ref_count;

    memcpy(dst->short_ref,        src->short_ref,        sizeof(dst->short_ref));
    memcpy(dst->long_ref,         src->long_ref,         sizeof(dst->long_ref));
    memcpy(dst->default_ref_list, src->default_ref_list, sizeof(dst->default_ref_list));

    memcpy(dst->dequant4_coeff,   src->dequant4_coeff,   sizeof(src->dequant4_coeff));
    memcpy(dst->dequant8_coeff,   src->dequant8_coeff,   sizeof(src->dequant8_coeff));

    return 0;
}

/**
 * Compute profile from profile_idc and constraint_set?_flags.
 *
 * @param sps SPS
 *
 * @return profile as defined by FF_PROFILE_H264_*
 */
int ff_h264_get_profile(SPS *sps)
{
    int profile = sps->profile_idc;

    switch (sps->profile_idc) {
    case FF_PROFILE_H264_BASELINE:
        // constraint_set1_flag set to 1
        profile |= (sps->constraint_set_flags & 1 << 1) ? FF_PROFILE_H264_CONSTRAINED : 0;
        break;
    case FF_PROFILE_H264_HIGH_10:
    case FF_PROFILE_H264_HIGH_422:
    case FF_PROFILE_H264_HIGH_444_PREDICTIVE:
        // constraint_set3_flag set to 1
        profile |= (sps->constraint_set_flags & 1 << 3) ? FF_PROFILE_H264_INTRA : 0;
        break;
    }

    return profile;
}

static int h264_set_parameter_from_sps(H264Context *h)
{
    if (h->flags & CODEC_FLAG_LOW_DELAY ||
        (h->sps.bitstream_restriction_flag &&
         !h->sps.num_reorder_frames)) {
        if (h->avctx->has_b_frames > 1 || h->delayed_pic[0])
            av_log(h->avctx, AV_LOG_WARNING, "Delayed frames seen. "
                   "Reenabling low delay requires a codec flush.\n");
        else
            h->low_delay = 1;
    }

    if (h->avctx->has_b_frames < 2)
        h->avctx->has_b_frames = !h->low_delay;

    if (h->avctx->bits_per_raw_sample != h->sps.bit_depth_luma ||
        h->cur_chroma_format_idc      != h->sps.chroma_format_idc) {
        if (h->avctx->codec &&
            h->avctx->codec->capabilities & CODEC_CAP_HWACCEL_VDPAU &&
            (h->sps.bit_depth_luma != 8 || h->sps.chroma_format_idc > 1)) {
            av_log(h->avctx, AV_LOG_ERROR,
                   "VDPAU decoding does not support video colorspace.\n");
            return AVERROR_INVALIDDATA;
        }
        if (h->sps.bit_depth_luma >= 8 && h->sps.bit_depth_luma <= 14 &&
            h->sps.bit_depth_luma != 11 && h->sps.bit_depth_luma != 13) {
            h->avctx->bits_per_raw_sample = h->sps.bit_depth_luma;
            h->cur_chroma_format_idc      = h->sps.chroma_format_idc;
            h->pixel_shift                = h->sps.bit_depth_luma > 8;

            ff_h264dsp_init(&h->h264dsp, h->sps.bit_depth_luma,
                            h->sps.chroma_format_idc);
            ff_h264chroma_init(&h->h264chroma, h->sps.bit_depth_chroma);
            ff_h264qpel_init(&h->h264qpel, h->sps.bit_depth_luma);
            ff_h264_pred_init(&h->hpc, h->avctx->codec_id, h->sps.bit_depth_luma,
                              h->sps.chroma_format_idc);

            if (CONFIG_ERROR_RESILIENCE)
                ff_dsputil_init(&h->dsp, h->avctx);
            ff_videodsp_init(&h->vdsp, h->sps.bit_depth_luma);
        } else {
            av_log(h->avctx, AV_LOG_ERROR, "Unsupported bit depth %d\n",
                   h->sps.bit_depth_luma);
            return AVERROR_INVALIDDATA;
        }
    }
    return 0;
}

static enum AVPixelFormat get_pixel_format(H264Context *h, int force_callback)
{
    switch (h->sps.bit_depth_luma) {
    case 9:
        if (CHROMA444(h)) {
            if (h->avctx->colorspace == AVCOL_SPC_RGB) {
                return AV_PIX_FMT_GBRP9;
            } else
                return AV_PIX_FMT_YUV444P9;
        } else if (CHROMA422(h))
            return AV_PIX_FMT_YUV422P9;
        else
            return AV_PIX_FMT_YUV420P9;
        break;
    case 10:
        if (CHROMA444(h)) {
            if (h->avctx->colorspace == AVCOL_SPC_RGB) {
                return AV_PIX_FMT_GBRP10;
            } else
                return AV_PIX_FMT_YUV444P10;
        } else if (CHROMA422(h))
            return AV_PIX_FMT_YUV422P10;
        else
            return AV_PIX_FMT_YUV420P10;
        break;
    case 12:
        if (CHROMA444(h)) {
            if (h->avctx->colorspace == AVCOL_SPC_RGB) {
                return AV_PIX_FMT_GBRP12;
            } else
                return AV_PIX_FMT_YUV444P12;
        } else if (CHROMA422(h))
            return AV_PIX_FMT_YUV422P12;
        else
            return AV_PIX_FMT_YUV420P12;
        break;
    case 14:
        if (CHROMA444(h)) {
            if (h->avctx->colorspace == AVCOL_SPC_RGB) {
                return AV_PIX_FMT_GBRP14;
            } else
                return AV_PIX_FMT_YUV444P14;
        } else if (CHROMA422(h))
            return AV_PIX_FMT_YUV422P14;
        else
            return AV_PIX_FMT_YUV420P14;
        break;
    case 8:
        if (CHROMA444(h)) {
            if (h->avctx->colorspace == AVCOL_SPC_RGB) {
                av_log(h->avctx, AV_LOG_DEBUG, "Detected GBR colorspace.\n");
                return AV_PIX_FMT_GBR24P;
            } else if (h->avctx->colorspace == AVCOL_SPC_YCGCO) {
                av_log(h->avctx, AV_LOG_WARNING, "Detected unsupported YCgCo colorspace.\n");
            }
            return h->avctx->color_range == AVCOL_RANGE_JPEG ? AV_PIX_FMT_YUVJ444P
                                                                : AV_PIX_FMT_YUV444P;
        } else if (CHROMA422(h)) {
            return h->avctx->color_range == AVCOL_RANGE_JPEG ? AV_PIX_FMT_YUVJ422P
                                                             : AV_PIX_FMT_YUV422P;
        } else {
            int i;
            const enum AVPixelFormat * fmt = h->avctx->codec->pix_fmts ?
                                        h->avctx->codec->pix_fmts :
                                        h->avctx->color_range == AVCOL_RANGE_JPEG ?
                                        h264_hwaccel_pixfmt_list_jpeg_420 :
                                        h264_hwaccel_pixfmt_list_420;

            for (i=0; fmt[i] != AV_PIX_FMT_NONE; i++)
                if (fmt[i] == h->avctx->pix_fmt && !force_callback)
                    return fmt[i];
            return ff_thread_get_format(h->avctx, fmt);
        }
        break;
    default:
        av_log(h->avctx, AV_LOG_ERROR,
               "Unsupported bit depth %d\n", h->sps.bit_depth_luma);
        return AVERROR_INVALIDDATA;
    }
}

/* export coded and cropped frame dimensions to AVCodecContext */
static int init_dimensions(H264Context *h)
{
    int width  = h->width  - (h->sps.crop_right + h->sps.crop_left);
    int height = h->height - (h->sps.crop_top   + h->sps.crop_bottom);
    av_assert0(h->sps.crop_right + h->sps.crop_left < (unsigned)h->width);
    av_assert0(h->sps.crop_top + h->sps.crop_bottom < (unsigned)h->height);

    /* handle container cropping */
    if (!h->sps.crop &&
        FFALIGN(h->avctx->width,  16) == h->width &&
        FFALIGN(h->avctx->height, 16) == h->height) {
        width  = h->avctx->width;
        height = h->avctx->height;
    }

    if (width <= 0 || height <= 0) {
        av_log(h->avctx, AV_LOG_ERROR, "Invalid cropped dimensions: %dx%d.\n",
               width, height);
        if (h->avctx->err_recognition & AV_EF_EXPLODE)
            return AVERROR_INVALIDDATA;

        av_log(h->avctx, AV_LOG_WARNING, "Ignoring cropping information.\n");
        h->sps.crop_bottom = h->sps.crop_top = h->sps.crop_right = h->sps.crop_left = 0;
        h->sps.crop        = 0;

        width  = h->width;
        height = h->height;
    }

    h->avctx->coded_width  = h->width;
    h->avctx->coded_height = h->height;
    h->avctx->width        = width;
    h->avctx->height       = height;

    return 0;
}

static int h264_slice_header_init(H264Context *h, int reinit)
{
    int nb_slices = (HAVE_THREADS &&
                     h->avctx->active_thread_type & FF_THREAD_SLICE) ?
                    h->avctx->thread_count : 1;
    int i, ret;

    h->avctx->sample_aspect_ratio = h->sps.sar;
    av_assert0(h->avctx->sample_aspect_ratio.den);
    av_pix_fmt_get_chroma_sub_sample(h->avctx->pix_fmt,
                                     &h->chroma_x_shift, &h->chroma_y_shift);

    if (h->sps.timing_info_present_flag) {
        int64_t den = h->sps.time_scale;
        if (h->x264_build < 44U)
            den *= 2;
        av_reduce(&h->avctx->time_base.num, &h->avctx->time_base.den,
                  h->sps.num_units_in_tick, den, 1 << 30);
    }

    h->avctx->hwaccel = ff_find_hwaccel(h->avctx);

    if (reinit)
        free_tables(h, 0);
    h->first_field           = 0;
    h->prev_interlaced_frame = 1;

    init_scan_tables(h);
    ret = ff_h264_alloc_tables(h);
    if (ret < 0) {
        av_log(h->avctx, AV_LOG_ERROR, "Could not allocate memory\n");
        return ret;
    }

    if (nb_slices > MAX_THREADS || (nb_slices > h->mb_height && h->mb_height)) {
        int max_slices;
        if (h->mb_height)
            max_slices = FFMIN(MAX_THREADS, h->mb_height);
        else
            max_slices = MAX_THREADS;
        av_log(h->avctx, AV_LOG_WARNING, "too many threads/slices %d,"
               " reducing to %d\n", nb_slices, max_slices);
        nb_slices = max_slices;
    }
    h->slice_context_count = nb_slices;

    if (!HAVE_THREADS || !(h->avctx->active_thread_type & FF_THREAD_SLICE)) {
        ret = context_init(h);
        if (ret < 0) {
            av_log(h->avctx, AV_LOG_ERROR, "context_init() failed.\n");
            return ret;
        }
    } else {
        for (i = 1; i < h->slice_context_count; i++) {
            H264Context *c;
            c                    = h->thread_context[i] = av_mallocz(sizeof(H264Context));
            if (!c)
                return AVERROR(ENOMEM);
            c->avctx             = h->avctx;
            if (CONFIG_ERROR_RESILIENCE) {
                c->dsp               = h->dsp;
            }
            c->vdsp              = h->vdsp;
            c->h264dsp           = h->h264dsp;
            c->h264qpel          = h->h264qpel;
            c->h264chroma        = h->h264chroma;
            c->sps               = h->sps;
            c->pps               = h->pps;
            c->pixel_shift       = h->pixel_shift;
            c->cur_chroma_format_idc = h->cur_chroma_format_idc;
            c->width             = h->width;
            c->height            = h->height;
            c->linesize          = h->linesize;
            c->uvlinesize        = h->uvlinesize;
            c->chroma_x_shift    = h->chroma_x_shift;
            c->chroma_y_shift    = h->chroma_y_shift;
            c->qscale            = h->qscale;
            c->droppable         = h->droppable;
            c->data_partitioning = h->data_partitioning;
            c->low_delay         = h->low_delay;
            c->mb_width          = h->mb_width;
            c->mb_height         = h->mb_height;
            c->mb_stride         = h->mb_stride;
            c->mb_num            = h->mb_num;
            c->flags             = h->flags;
            c->workaround_bugs   = h->workaround_bugs;
            c->pict_type         = h->pict_type;

            init_scan_tables(c);
            clone_tables(c, h, i);
            c->context_initialized = 1;
        }

        for (i = 0; i < h->slice_context_count; i++)
            if ((ret = context_init(h->thread_context[i])) < 0) {
                av_log(h->avctx, AV_LOG_ERROR, "context_init() failed.\n");
                return ret;
            }
    }

    h->context_initialized = 1;

    return 0;
}

int ff_set_ref_count(H264Context *h)
{
    int ref_count[2], list_count;
    int num_ref_idx_active_override_flag;

    // set defaults, might be overridden a few lines later
    ref_count[0] = h->pps.ref_count[0];
    ref_count[1] = h->pps.ref_count[1];

    if (h->slice_type_nos != AV_PICTURE_TYPE_I) {
        unsigned max[2];
        max[0] = max[1] = h->picture_structure == PICT_FRAME ? 15 : 31;

        if (h->slice_type_nos == AV_PICTURE_TYPE_B)
            h->direct_spatial_mv_pred = get_bits1(&h->gb);
        num_ref_idx_active_override_flag = get_bits1(&h->gb);

        if (num_ref_idx_active_override_flag) {
            ref_count[0] = get_ue_golomb(&h->gb) + 1;
            if (h->slice_type_nos == AV_PICTURE_TYPE_B) {
                ref_count[1] = get_ue_golomb(&h->gb) + 1;
            } else
                // full range is spec-ok in this case, even for frames
                ref_count[1] = 1;
        }

        if (ref_count[0]-1 > max[0] || ref_count[1]-1 > max[1]){
            av_log(h->avctx, AV_LOG_ERROR, "reference overflow %u > %u or %u > %u\n", ref_count[0]-1, max[0], ref_count[1]-1, max[1]);
            h->ref_count[0] = h->ref_count[1] = 0;
            h->list_count   = 0;
            return AVERROR_INVALIDDATA;
        }

        if (h->slice_type_nos == AV_PICTURE_TYPE_B)
            list_count = 2;
        else
            list_count = 1;
    } else {
        list_count   = 0;
        ref_count[0] = ref_count[1] = 0;
    }

    if (list_count != h->list_count ||
        ref_count[0] != h->ref_count[0] ||
        ref_count[1] != h->ref_count[1]) {
        h->ref_count[0] = ref_count[0];
        h->ref_count[1] = ref_count[1];
        h->list_count   = list_count;
        return 1;
    }

    return 0;
}

/**
 * Decode a slice header.
 * This will (re)intialize the decoder and call h264_frame_start() as needed.
 *
 * @param h h264context
 * @param h0 h264 master context (differs from 'h' when doing sliced based
 *           parallel decoding)
 *
 * @return 0 if okay, <0 if an error occurred, 1 if decoding must not be multithreaded
 */
static int decode_slice_header(H264Context *h, H264Context *h0)
{
    unsigned int first_mb_in_slice;
    unsigned int pps_id;
    int ret;
    unsigned int slice_type, tmp, i, j;
    int last_pic_structure, last_pic_droppable;
    int must_reinit;
    int needs_reinit = 0;
    int field_pic_flag, bottom_field_flag;

    h->me.qpel_put = h->h264qpel.put_h264_qpel_pixels_tab;
    h->me.qpel_avg = h->h264qpel.avg_h264_qpel_pixels_tab;

    first_mb_in_slice = get_ue_golomb_long(&h->gb);

    if (first_mb_in_slice == 0) { // FIXME better field boundary detection
        if (h0->current_slice && h->cur_pic_ptr && FIELD_PICTURE(h)) {
            field_end(h, 1);
        }

        h0->current_slice = 0;
        if (!h0->first_field) {
            if (h->cur_pic_ptr && !h->droppable) {
                ff_thread_report_progress(&h->cur_pic_ptr->tf, INT_MAX,
                                          h->picture_structure == PICT_BOTTOM_FIELD);
            }
            h->cur_pic_ptr = NULL;
        }
    }

    slice_type = get_ue_golomb_31(&h->gb);
    if (slice_type > 9) {
        av_log(h->avctx, AV_LOG_ERROR,
               "slice type %d too large at %d %d\n",
               slice_type, h->mb_x, h->mb_y);
        return AVERROR_INVALIDDATA;
    }
    if (slice_type > 4) {
        slice_type -= 5;
        h->slice_type_fixed = 1;
    } else
        h->slice_type_fixed = 0;

    slice_type = golomb_to_pict_type[slice_type];
    h->slice_type     = slice_type;
    h->slice_type_nos = slice_type & 3;

    if (h->nal_unit_type  == NAL_IDR_SLICE &&
        h->slice_type_nos != AV_PICTURE_TYPE_I) {
        av_log(h->avctx, AV_LOG_ERROR, "A non-intra slice in an IDR NAL unit.\n");
        return AVERROR_INVALIDDATA;
    }

    // to make a few old functions happy, it's wrong though
    h->pict_type = h->slice_type;

    pps_id = get_ue_golomb(&h->gb);
    if (pps_id >= MAX_PPS_COUNT) {
        av_log(h->avctx, AV_LOG_ERROR, "pps_id %u out of range\n", pps_id);
        return AVERROR_INVALIDDATA;
    }
    if (!h0->pps_buffers[pps_id]) {
        av_log(h->avctx, AV_LOG_ERROR,
               "non-existing PPS %u referenced\n",
               pps_id);
        return AVERROR_INVALIDDATA;
    }
    if (h0->au_pps_id >= 0 && pps_id != h0->au_pps_id) {
        av_log(h->avctx, AV_LOG_ERROR,
               "PPS change from %d to %d forbidden\n",
               h0->au_pps_id, pps_id);
        return AVERROR_INVALIDDATA;
    }
    h->pps = *h0->pps_buffers[pps_id];

    if (!h0->sps_buffers[h->pps.sps_id]) {
        av_log(h->avctx, AV_LOG_ERROR,
               "non-existing SPS %u referenced\n",
               h->pps.sps_id);
        return AVERROR_INVALIDDATA;
    }

    if (h->pps.sps_id != h->sps.sps_id ||
        h->pps.sps_id != h->current_sps_id ||
        h0->sps_buffers[h->pps.sps_id]->new) {

        h->sps = *h0->sps_buffers[h->pps.sps_id];

        if (h->mb_width  != h->sps.mb_width ||
            h->mb_height != h->sps.mb_height * (2 - h->sps.frame_mbs_only_flag) ||
            h->avctx->bits_per_raw_sample != h->sps.bit_depth_luma ||
            h->cur_chroma_format_idc != h->sps.chroma_format_idc
        )
            needs_reinit = 1;

        if (h->bit_depth_luma    != h->sps.bit_depth_luma ||
            h->chroma_format_idc != h->sps.chroma_format_idc) {
            h->bit_depth_luma    = h->sps.bit_depth_luma;
            h->chroma_format_idc = h->sps.chroma_format_idc;
            needs_reinit         = 1;
        }
        if ((ret = h264_set_parameter_from_sps(h)) < 0)
            return ret;
    }

    h->avctx->profile = ff_h264_get_profile(&h->sps);
    h->avctx->level   = h->sps.level_idc;
    h->avctx->refs    = h->sps.ref_frame_count;

    must_reinit = (h->context_initialized &&
                    (   16*h->sps.mb_width != h->avctx->coded_width
                     || 16*h->sps.mb_height * (2 - h->sps.frame_mbs_only_flag) != h->avctx->coded_height
                     || h->avctx->bits_per_raw_sample != h->sps.bit_depth_luma
                     || h->cur_chroma_format_idc != h->sps.chroma_format_idc
                     || av_cmp_q(h->sps.sar, h->avctx->sample_aspect_ratio)
                     || h->mb_width  != h->sps.mb_width
                     || h->mb_height != h->sps.mb_height * (2 - h->sps.frame_mbs_only_flag)
                    ));
    if (h0->avctx->pix_fmt != get_pixel_format(h0, 0))
        must_reinit = 1;

    h->mb_width  = h->sps.mb_width;
    h->mb_height = h->sps.mb_height * (2 - h->sps.frame_mbs_only_flag);
    h->mb_num    = h->mb_width * h->mb_height;
    h->mb_stride = h->mb_width + 1;

    h->b_stride = h->mb_width * 4;

    h->chroma_y_shift = h->sps.chroma_format_idc <= 1; // 400 uses yuv420p

    h->width  = 16 * h->mb_width;
    h->height = 16 * h->mb_height;

    ret = init_dimensions(h);
    if (ret < 0)
        return ret;

    if (h->sps.video_signal_type_present_flag) {
        h->avctx->color_range = h->sps.full_range>0 ? AVCOL_RANGE_JPEG
                                                    : AVCOL_RANGE_MPEG;
        if (h->sps.colour_description_present_flag) {
            if (h->avctx->colorspace != h->sps.colorspace)
                needs_reinit = 1;
            h->avctx->color_primaries = h->sps.color_primaries;
            h->avctx->color_trc       = h->sps.color_trc;
            h->avctx->colorspace      = h->sps.colorspace;
        }
    }

    if (h->context_initialized &&
        (h->width  != h->avctx->coded_width   ||
         h->height != h->avctx->coded_height  ||
         must_reinit ||
         needs_reinit)) {
        if (h != h0) {
            av_log(h->avctx, AV_LOG_ERROR,
                   "changing width %d -> %d / height %d -> %d on "
                   "slice %d\n",
                   h->width, h->avctx->coded_width,
                   h->height, h->avctx->coded_height,
                   h0->current_slice + 1);
            return AVERROR_INVALIDDATA;
        }

        flush_change(h);

        if ((ret = get_pixel_format(h, 1)) < 0)
            return ret;
        h->avctx->pix_fmt = ret;

        av_log(h->avctx, AV_LOG_INFO, "Reinit context to %dx%d, "
               "pix_fmt: %s\n", h->width, h->height, av_get_pix_fmt_name(h->avctx->pix_fmt));

        if ((ret = h264_slice_header_init(h, 1)) < 0) {
            av_log(h->avctx, AV_LOG_ERROR,
                   "h264_slice_header_init() failed\n");
            return ret;
        }
    }
    if (!h->context_initialized) {
        if (h != h0) {
            av_log(h->avctx, AV_LOG_ERROR,
                   "Cannot (re-)initialize context during parallel decoding.\n");
            return AVERROR_PATCHWELCOME;
        }

        if ((ret = get_pixel_format(h, 1)) < 0)
            return ret;
        h->avctx->pix_fmt = ret;

        if ((ret = h264_slice_header_init(h, 0)) < 0) {
            av_log(h->avctx, AV_LOG_ERROR,
                   "h264_slice_header_init() failed\n");
            return ret;
        }
    }

    if (h == h0 && h->dequant_coeff_pps != pps_id) {
        h->dequant_coeff_pps = pps_id;
        init_dequant_tables(h);
    }

    h->frame_num = get_bits(&h->gb, h->sps.log2_max_frame_num);

    h->mb_mbaff        = 0;
    h->mb_aff_frame    = 0;
    last_pic_structure = h0->picture_structure;
    last_pic_droppable = h0->droppable;
    h->droppable       = h->nal_ref_idc == 0;
    if (h->sps.frame_mbs_only_flag) {
        h->picture_structure = PICT_FRAME;
    } else {
        if (!h->sps.direct_8x8_inference_flag && slice_type == AV_PICTURE_TYPE_B) {
            av_log(h->avctx, AV_LOG_ERROR, "This stream was generated by a broken encoder, invalid 8x8 inference\n");
            return -1;
        }
        field_pic_flag = get_bits1(&h->gb);
        if (field_pic_flag) {
            bottom_field_flag = get_bits1(&h->gb);
            h->picture_structure = PICT_TOP_FIELD + bottom_field_flag;
        } else {
            h->picture_structure = PICT_FRAME;
            h->mb_aff_frame      = h->sps.mb_aff;
        }
    }
    h->mb_field_decoding_flag = h->picture_structure != PICT_FRAME;

    if (h0->current_slice != 0) {
        if (last_pic_structure != h->picture_structure ||
            last_pic_droppable != h->droppable) {
            av_log(h->avctx, AV_LOG_ERROR,
                   "Changing field mode (%d -> %d) between slices is not allowed\n",
                   last_pic_structure, h->picture_structure);
            h->picture_structure = last_pic_structure;
            h->droppable         = last_pic_droppable;
            return AVERROR_INVALIDDATA;
        } else if (!h0->cur_pic_ptr) {
            av_log(h->avctx, AV_LOG_ERROR,
                   "unset cur_pic_ptr on slice %d\n",
                   h0->current_slice + 1);
            return AVERROR_INVALIDDATA;
        }
    } else {
        /* Shorten frame num gaps so we don't have to allocate reference
         * frames just to throw them away */
        if (h->frame_num != h->prev_frame_num) {
            int unwrap_prev_frame_num = h->prev_frame_num;
            int max_frame_num         = 1 << h->sps.log2_max_frame_num;

            if (unwrap_prev_frame_num > h->frame_num)
                unwrap_prev_frame_num -= max_frame_num;

            if ((h->frame_num - unwrap_prev_frame_num) > h->sps.ref_frame_count) {
                unwrap_prev_frame_num = (h->frame_num - h->sps.ref_frame_count) - 1;
                if (unwrap_prev_frame_num < 0)
                    unwrap_prev_frame_num += max_frame_num;

                h->prev_frame_num = unwrap_prev_frame_num;
            }
        }

        /* See if we have a decoded first field looking for a pair...
         * Here, we're using that to see if we should mark previously
         * decode frames as "finished".
         * We have to do that before the "dummy" in-between frame allocation,
         * since that can modify h->cur_pic_ptr. */
        if (h0->first_field) {
            assert(h0->cur_pic_ptr);
            assert(h0->cur_pic_ptr->f.buf[0]);
            assert(h0->cur_pic_ptr->reference != DELAYED_PIC_REF);

            /* Mark old field/frame as completed */
            if (h0->cur_pic_ptr->tf.owner == h0->avctx) {
                ff_thread_report_progress(&h0->cur_pic_ptr->tf, INT_MAX,
                                          last_pic_structure == PICT_BOTTOM_FIELD);
            }

            /* figure out if we have a complementary field pair */
            if (!FIELD_PICTURE(h) || h->picture_structure == last_pic_structure) {
                /* Previous field is unmatched. Don't display it, but let it
                 * remain for reference if marked as such. */
                if (last_pic_structure != PICT_FRAME) {
                    ff_thread_report_progress(&h0->cur_pic_ptr->tf, INT_MAX,
                                              last_pic_structure == PICT_TOP_FIELD);
                }
            } else {
                if (h0->cur_pic_ptr->frame_num != h->frame_num) {
                    /* This and previous field were reference, but had
                     * different frame_nums. Consider this field first in
                     * pair. Throw away previous field except for reference
                     * purposes. */
                    if (last_pic_structure != PICT_FRAME) {
                        ff_thread_report_progress(&h0->cur_pic_ptr->tf, INT_MAX,
                                                  last_pic_structure == PICT_TOP_FIELD);
                    }
                } else {
                    /* Second field in complementary pair */
                    if (!((last_pic_structure   == PICT_TOP_FIELD &&
                           h->picture_structure == PICT_BOTTOM_FIELD) ||
                          (last_pic_structure   == PICT_BOTTOM_FIELD &&
                           h->picture_structure == PICT_TOP_FIELD))) {
                        av_log(h->avctx, AV_LOG_ERROR,
                               "Invalid field mode combination %d/%d\n",
                               last_pic_structure, h->picture_structure);
                        h->picture_structure = last_pic_structure;
                        h->droppable         = last_pic_droppable;
                        return AVERROR_INVALIDDATA;
                    } else if (last_pic_droppable != h->droppable) {
                        avpriv_request_sample(h->avctx,
                                              "Found reference and non-reference fields in the same frame, which");
                        h->picture_structure = last_pic_structure;
                        h->droppable         = last_pic_droppable;
                        return AVERROR_PATCHWELCOME;
                    }
                }
            }
        }

        while (h->frame_num != h->prev_frame_num && !h0->first_field &&
               h->frame_num != (h->prev_frame_num + 1) % (1 << h->sps.log2_max_frame_num)) {
            Picture *prev = h->short_ref_count ? h->short_ref[0] : NULL;
            av_log(h->avctx, AV_LOG_DEBUG, "Frame num gap %d %d\n",
                   h->frame_num, h->prev_frame_num);
            if (!h->sps.gaps_in_frame_num_allowed_flag)
                for(i=0; i<FF_ARRAY_ELEMS(h->last_pocs); i++)
                    h->last_pocs[i] = INT_MIN;
            ret = h264_frame_start(h);
            if (ret < 0) {
                h0->first_field = 0;
                return ret;
            }

            h->prev_frame_num++;
            h->prev_frame_num        %= 1 << h->sps.log2_max_frame_num;
            h->cur_pic_ptr->frame_num = h->prev_frame_num;
            ff_thread_report_progress(&h->cur_pic_ptr->tf, INT_MAX, 0);
            ff_thread_report_progress(&h->cur_pic_ptr->tf, INT_MAX, 1);
            ret = ff_generate_sliding_window_mmcos(h, 1);
            if (ret < 0 && (h->avctx->err_recognition & AV_EF_EXPLODE))
                return ret;
            ret = ff_h264_execute_ref_pic_marking(h, h->mmco, h->mmco_index);
            if (ret < 0 && (h->avctx->err_recognition & AV_EF_EXPLODE))
                return ret;
            /* Error concealment: If a ref is missing, copy the previous ref
             * in its place.
             * FIXME: Avoiding a memcpy would be nice, but ref handling makes
             * many assumptions about there being no actual duplicates.
             * FIXME: This does not copy padding for out-of-frame motion
             * vectors.  Given we are concealing a lost frame, this probably
             * is not noticeable by comparison, but it should be fixed. */
            if (h->short_ref_count) {
                if (prev) {
                    av_image_copy(h->short_ref[0]->f.data,
                                  h->short_ref[0]->f.linesize,
                                  (const uint8_t **)prev->f.data,
                                  prev->f.linesize,
                                  h->avctx->pix_fmt,
                                  h->mb_width  * 16,
                                  h->mb_height * 16);
                    h->short_ref[0]->poc = prev->poc + 2;
                }
                h->short_ref[0]->frame_num = h->prev_frame_num;
            }
        }

        /* See if we have a decoded first field looking for a pair...
         * We're using that to see whether to continue decoding in that
         * frame, or to allocate a new one. */
        if (h0->first_field) {
            assert(h0->cur_pic_ptr);
            assert(h0->cur_pic_ptr->f.buf[0]);
            assert(h0->cur_pic_ptr->reference != DELAYED_PIC_REF);

            /* figure out if we have a complementary field pair */
            if (!FIELD_PICTURE(h) || h->picture_structure == last_pic_structure) {
                /* Previous field is unmatched. Don't display it, but let it
                 * remain for reference if marked as such. */
                h0->cur_pic_ptr = NULL;
                h0->first_field = FIELD_PICTURE(h);
            } else {
                if (h0->cur_pic_ptr->frame_num != h->frame_num) {
                    ff_thread_report_progress(&h0->cur_pic_ptr->tf, INT_MAX,
                                              h0->picture_structure==PICT_BOTTOM_FIELD);
                    /* This and the previous field had different frame_nums.
                     * Consider this field first in pair. Throw away previous
                     * one except for reference purposes. */
                    h0->first_field = 1;
                    h0->cur_pic_ptr = NULL;
                } else {
                    /* Second field in complementary pair */
                    h0->first_field = 0;
                }
            }
        } else {
            /* Frame or first field in a potentially complementary pair */
            h0->first_field = FIELD_PICTURE(h);
        }

        if (!FIELD_PICTURE(h) || h0->first_field) {
            if (h264_frame_start(h) < 0) {
                h0->first_field = 0;
                return AVERROR_INVALIDDATA;
            }
        } else {
            release_unused_pictures(h, 0);
        }
        /* Some macroblocks can be accessed before they're available in case
        * of lost slices, MBAFF or threading. */
        if (FIELD_PICTURE(h)) {
            for(i = (h->picture_structure == PICT_BOTTOM_FIELD); i<h->mb_height; i++)
                memset(h->slice_table + i*h->mb_stride, -1, (h->mb_stride - (i+1==h->mb_height)) * sizeof(*h->slice_table));
        } else {
            memset(h->slice_table, -1,
                (h->mb_height * h->mb_stride - 1) * sizeof(*h->slice_table));
        }
        h0->last_slice_type = -1;
    }
    if (h != h0 && (ret = clone_slice(h, h0)) < 0)
        return ret;

    /* can't be in alloc_tables because linesize isn't known there.
     * FIXME: redo bipred weight to not require extra buffer? */
    for (i = 0; i < h->slice_context_count; i++)
        if (h->thread_context[i]) {
            ret = alloc_scratch_buffers(h->thread_context[i], h->linesize);
            if (ret < 0)
                return ret;
        }

    h->cur_pic_ptr->frame_num = h->frame_num; // FIXME frame_num cleanup

    av_assert1(h->mb_num == h->mb_width * h->mb_height);
    if (first_mb_in_slice << FIELD_OR_MBAFF_PICTURE(h) >= h->mb_num ||
        first_mb_in_slice >= h->mb_num) {
        av_log(h->avctx, AV_LOG_ERROR, "first_mb_in_slice overflow\n");
        return AVERROR_INVALIDDATA;
    }
    h->resync_mb_x = h->mb_x =  first_mb_in_slice % h->mb_width;
    h->resync_mb_y = h->mb_y = (first_mb_in_slice / h->mb_width) <<
                               FIELD_OR_MBAFF_PICTURE(h);
    if (h->picture_structure == PICT_BOTTOM_FIELD)
        h->resync_mb_y = h->mb_y = h->mb_y + 1;
    av_assert1(h->mb_y < h->mb_height);

    if (h->picture_structure == PICT_FRAME) {
        h->curr_pic_num = h->frame_num;
        h->max_pic_num  = 1 << h->sps.log2_max_frame_num;
    } else {
        h->curr_pic_num = 2 * h->frame_num + 1;
        h->max_pic_num  = 1 << (h->sps.log2_max_frame_num + 1);
    }

    if (h->nal_unit_type == NAL_IDR_SLICE)
        get_ue_golomb(&h->gb); /* idr_pic_id */

    if (h->sps.poc_type == 0) {
        h->poc_lsb = get_bits(&h->gb, h->sps.log2_max_poc_lsb);

        if (h->pps.pic_order_present == 1 && h->picture_structure == PICT_FRAME)
            h->delta_poc_bottom = get_se_golomb(&h->gb);
    }

    if (h->sps.poc_type == 1 && !h->sps.delta_pic_order_always_zero_flag) {
        h->delta_poc[0] = get_se_golomb(&h->gb);

        if (h->pps.pic_order_present == 1 && h->picture_structure == PICT_FRAME)
            h->delta_poc[1] = get_se_golomb(&h->gb);
    }

    ff_init_poc(h, h->cur_pic_ptr->field_poc, &h->cur_pic_ptr->poc);

    if (h->pps.redundant_pic_cnt_present)
        h->redundant_pic_count = get_ue_golomb(&h->gb);

    ret = ff_set_ref_count(h);
    if (ret < 0)
        return ret;

    if (slice_type != AV_PICTURE_TYPE_I &&
        (h0->current_slice == 0 ||
         slice_type != h0->last_slice_type ||
         memcmp(h0->last_ref_count, h0->ref_count, sizeof(h0->ref_count)))) {

        ff_h264_fill_default_ref_list(h);
    }

    if (h->slice_type_nos != AV_PICTURE_TYPE_I) {
       ret = ff_h264_decode_ref_pic_list_reordering(h);
       if (ret < 0) {
           h->ref_count[1] = h->ref_count[0] = 0;
           return ret;
       }
    }

    if ((h->pps.weighted_pred && h->slice_type_nos == AV_PICTURE_TYPE_P) ||
        (h->pps.weighted_bipred_idc == 1 &&
         h->slice_type_nos == AV_PICTURE_TYPE_B))
        ff_pred_weight_table(h);
    else if (h->pps.weighted_bipred_idc == 2 &&
             h->slice_type_nos == AV_PICTURE_TYPE_B) {
        implicit_weight_table(h, -1);
    } else {
        h->use_weight = 0;
        for (i = 0; i < 2; i++) {
            h->luma_weight_flag[i]   = 0;
            h->chroma_weight_flag[i] = 0;
        }
    }

    // If frame-mt is enabled, only update mmco tables for the first slice
    // in a field. Subsequent slices can temporarily clobber h->mmco_index
    // or h->mmco, which will cause ref list mix-ups and decoding errors
    // further down the line. This may break decoding if the first slice is
    // corrupt, thus we only do this if frame-mt is enabled.
    if (h->nal_ref_idc) {
        ret = ff_h264_decode_ref_pic_marking(h0, &h->gb,
                                             !(h->avctx->active_thread_type & FF_THREAD_FRAME) ||
                                             h0->current_slice == 0);
        if (ret < 0 && (h->avctx->err_recognition & AV_EF_EXPLODE))
            return AVERROR_INVALIDDATA;
    }

    if (FRAME_MBAFF(h)) {
        ff_h264_fill_mbaff_ref_list(h);

        if (h->pps.weighted_bipred_idc == 2 && h->slice_type_nos == AV_PICTURE_TYPE_B) {
            implicit_weight_table(h, 0);
            implicit_weight_table(h, 1);
        }
    }

    if (h->slice_type_nos == AV_PICTURE_TYPE_B && !h->direct_spatial_mv_pred)
        ff_h264_direct_dist_scale_factor(h);
    ff_h264_direct_ref_list_init(h);

    if (h->slice_type_nos != AV_PICTURE_TYPE_I && h->pps.cabac) {
        tmp = get_ue_golomb_31(&h->gb);
        if (tmp > 2) {
            av_log(h->avctx, AV_LOG_ERROR, "cabac_init_idc %u overflow\n", tmp);
            return AVERROR_INVALIDDATA;
        }
        h->cabac_init_idc = tmp;
    }

    h->last_qscale_diff = 0;
    tmp = h->pps.init_qp + get_se_golomb(&h->gb);
    if (tmp > 51 + 6 * (h->sps.bit_depth_luma - 8)) {
        av_log(h->avctx, AV_LOG_ERROR, "QP %u out of range\n", tmp);
        return AVERROR_INVALIDDATA;
    }
    h->qscale       = tmp;
    h->chroma_qp[0] = get_chroma_qp(h, 0, h->qscale);
    h->chroma_qp[1] = get_chroma_qp(h, 1, h->qscale);
    // FIXME qscale / qp ... stuff
    if (h->slice_type == AV_PICTURE_TYPE_SP)
        get_bits1(&h->gb); /* sp_for_switch_flag */
    if (h->slice_type == AV_PICTURE_TYPE_SP ||
        h->slice_type == AV_PICTURE_TYPE_SI)
        get_se_golomb(&h->gb); /* slice_qs_delta */

    h->deblocking_filter     = 1;
    h->slice_alpha_c0_offset = 0;
    h->slice_beta_offset     = 0;
    if (h->pps.deblocking_filter_parameters_present) {
        tmp = get_ue_golomb_31(&h->gb);
        if (tmp > 2) {
            av_log(h->avctx, AV_LOG_ERROR,
                   "deblocking_filter_idc %u out of range\n", tmp);
            return AVERROR_INVALIDDATA;
        }
        h->deblocking_filter = tmp;
        if (h->deblocking_filter < 2)
            h->deblocking_filter ^= 1;  // 1<->0

        if (h->deblocking_filter) {
<<<<<<< HEAD
            h->slice_alpha_c0_offset += get_se_golomb(&h->gb) << 1;
            h->slice_beta_offset     += get_se_golomb(&h->gb) << 1;
            if (h->slice_alpha_c0_offset < 52 - 12 || h->slice_alpha_c0_offset > 52 + 12 ||
                h->slice_beta_offset     < 52 - 12 || h->slice_beta_offset     > 52 + 12) {
=======
            h->slice_alpha_c0_offset = get_se_golomb(&h->gb) * 2;
            h->slice_beta_offset     = get_se_golomb(&h->gb) * 2;
            if (h->slice_alpha_c0_offset >  12 ||
                h->slice_alpha_c0_offset < -12 ||
                h->slice_beta_offset >  12     ||
                h->slice_beta_offset < -12) {
>>>>>>> f777504f
                av_log(h->avctx, AV_LOG_ERROR,
                       "deblocking filter parameters %d %d out of range\n",
                       h->slice_alpha_c0_offset, h->slice_beta_offset);
                return AVERROR_INVALIDDATA;
            }
        }
    }

    if (h->avctx->skip_loop_filter >= AVDISCARD_ALL ||
        (h->avctx->skip_loop_filter >= AVDISCARD_NONKEY &&
         h->slice_type_nos != AV_PICTURE_TYPE_I) ||
        (h->avctx->skip_loop_filter >= AVDISCARD_BIDIR  &&
         h->slice_type_nos == AV_PICTURE_TYPE_B) ||
        (h->avctx->skip_loop_filter >= AVDISCARD_NONREF &&
         h->nal_ref_idc == 0))
        h->deblocking_filter = 0;

    if (h->deblocking_filter == 1 && h0->max_contexts > 1) {
        if (h->avctx->flags2 & CODEC_FLAG2_FAST) {
            /* Cheat slightly for speed:
             * Do not bother to deblock across slices. */
            h->deblocking_filter = 2;
        } else {
            h0->max_contexts = 1;
            if (!h0->single_decode_warning) {
                av_log(h->avctx, AV_LOG_INFO,
                       "Cannot parallelize deblocking type 1, decoding such frames in sequential order\n");
                h0->single_decode_warning = 1;
            }
            if (h != h0) {
                av_log(h->avctx, AV_LOG_ERROR,
                       "Deblocking switched inside frame.\n");
                return 1;
            }
        }
    }
    h->qp_thresh = 15 +
                   FFMIN(h->slice_alpha_c0_offset, h->slice_beta_offset) -
                   FFMAX3(0,
                          h->pps.chroma_qp_index_offset[0],
                          h->pps.chroma_qp_index_offset[1]) +
                   6 * (h->sps.bit_depth_luma - 8);

    h0->last_slice_type = slice_type;
    memcpy(h0->last_ref_count, h0->ref_count, sizeof(h0->last_ref_count));
    h->slice_num        = ++h0->current_slice;

    if (h->slice_num)
        h0->slice_row[(h->slice_num-1)&(MAX_SLICES-1)]= h->resync_mb_y;
    if (   h0->slice_row[h->slice_num&(MAX_SLICES-1)] + 3 >= h->resync_mb_y
        && h0->slice_row[h->slice_num&(MAX_SLICES-1)] <= h->resync_mb_y
        && h->slice_num >= MAX_SLICES) {
        //in case of ASO this check needs to be updated depending on how we decide to assign slice numbers in this case
        av_log(h->avctx, AV_LOG_WARNING, "Possibly too many slices (%d >= %d), increase MAX_SLICES and recompile if there are artifacts\n", h->slice_num, MAX_SLICES);
    }

    for (j = 0; j < 2; j++) {
        int id_list[16];
        int *ref2frm = h->ref2frm[h->slice_num & (MAX_SLICES - 1)][j];
        for (i = 0; i < 16; i++) {
            id_list[i] = 60;
            if (j < h->list_count && i < h->ref_count[j] &&
                h->ref_list[j][i].f.buf[0]) {
                int k;
                AVBuffer *buf = h->ref_list[j][i].f.buf[0]->buffer;
                for (k = 0; k < h->short_ref_count; k++)
                    if (h->short_ref[k]->f.buf[0]->buffer == buf) {
                        id_list[i] = k;
                        break;
                    }
                for (k = 0; k < h->long_ref_count; k++)
                    if (h->long_ref[k] && h->long_ref[k]->f.buf[0]->buffer == buf) {
                        id_list[i] = h->short_ref_count + k;
                        break;
                    }
            }
        }

        ref2frm[0] =
        ref2frm[1] = -1;
        for (i = 0; i < 16; i++)
            ref2frm[i + 2] = 4 * id_list[i] + (h->ref_list[j][i].reference & 3);
        ref2frm[18 + 0] =
        ref2frm[18 + 1] = -1;
        for (i = 16; i < 48; i++)
            ref2frm[i + 4] = 4 * id_list[(i - 16) >> 1] +
                             (h->ref_list[j][i].reference & 3);
    }

    if (h->ref_count[0]) h->er.last_pic = &h->ref_list[0][0];
    if (h->ref_count[1]) h->er.next_pic = &h->ref_list[1][0];
    h->er.ref_count = h->ref_count[0];
    h0->au_pps_id = pps_id;
    h->sps.new =
    h0->sps_buffers[h->pps.sps_id]->new = 0;
    h->current_sps_id = h->pps.sps_id;

    if (h->avctx->debug & FF_DEBUG_PICT_INFO) {
        av_log(h->avctx, AV_LOG_DEBUG,
               "slice:%d %s mb:%d %c%s%s pps:%u frame:%d poc:%d/%d ref:%d/%d qp:%d loop:%d:%d:%d weight:%d%s %s\n",
               h->slice_num,
               (h->picture_structure == PICT_FRAME ? "F" : h->picture_structure == PICT_TOP_FIELD ? "T" : "B"),
               first_mb_in_slice,
               av_get_picture_type_char(h->slice_type),
               h->slice_type_fixed ? " fix" : "",
               h->nal_unit_type == NAL_IDR_SLICE ? " IDR" : "",
               pps_id, h->frame_num,
               h->cur_pic_ptr->field_poc[0],
               h->cur_pic_ptr->field_poc[1],
               h->ref_count[0], h->ref_count[1],
               h->qscale,
               h->deblocking_filter,
               h->slice_alpha_c0_offset, h->slice_beta_offset,
               h->use_weight,
               h->use_weight == 1 && h->use_weight_chroma ? "c" : "",
               h->slice_type == AV_PICTURE_TYPE_B ? (h->direct_spatial_mv_pred ? "SPAT" : "TEMP") : "");
    }

    return 0;
}

int ff_h264_get_slice_type(const H264Context *h)
{
    switch (h->slice_type) {
    case AV_PICTURE_TYPE_P:
        return 0;
    case AV_PICTURE_TYPE_B:
        return 1;
    case AV_PICTURE_TYPE_I:
        return 2;
    case AV_PICTURE_TYPE_SP:
        return 3;
    case AV_PICTURE_TYPE_SI:
        return 4;
    default:
        return AVERROR_INVALIDDATA;
    }
}

static av_always_inline void fill_filter_caches_inter(H264Context *h,
                                                      int mb_type, int top_xy,
                                                      int left_xy[LEFT_MBS],
                                                      int top_type,
                                                      int left_type[LEFT_MBS],
                                                      int mb_xy, int list)
{
    int b_stride = h->b_stride;
    int16_t(*mv_dst)[2] = &h->mv_cache[list][scan8[0]];
    int8_t *ref_cache = &h->ref_cache[list][scan8[0]];
    if (IS_INTER(mb_type) || IS_DIRECT(mb_type)) {
        if (USES_LIST(top_type, list)) {
            const int b_xy  = h->mb2b_xy[top_xy] + 3 * b_stride;
            const int b8_xy = 4 * top_xy + 2;
            int (*ref2frm)[64] = (void*)(h->ref2frm[h->slice_table[top_xy] & (MAX_SLICES - 1)][0] + (MB_MBAFF(h) ? 20 : 2));
            AV_COPY128(mv_dst - 1 * 8, h->cur_pic.motion_val[list][b_xy + 0]);
            ref_cache[0 - 1 * 8] =
            ref_cache[1 - 1 * 8] = ref2frm[list][h->cur_pic.ref_index[list][b8_xy + 0]];
            ref_cache[2 - 1 * 8] =
            ref_cache[3 - 1 * 8] = ref2frm[list][h->cur_pic.ref_index[list][b8_xy + 1]];
        } else {
            AV_ZERO128(mv_dst - 1 * 8);
            AV_WN32A(&ref_cache[0 - 1 * 8], ((LIST_NOT_USED) & 0xFF) * 0x01010101u);
        }

        if (!IS_INTERLACED(mb_type ^ left_type[LTOP])) {
            if (USES_LIST(left_type[LTOP], list)) {
                const int b_xy  = h->mb2b_xy[left_xy[LTOP]] + 3;
                const int b8_xy = 4 * left_xy[LTOP] + 1;
                int (*ref2frm)[64] =(void*)( h->ref2frm[h->slice_table[left_xy[LTOP]] & (MAX_SLICES - 1)][0] + (MB_MBAFF(h) ? 20 : 2));
                AV_COPY32(mv_dst - 1 +  0, h->cur_pic.motion_val[list][b_xy + b_stride * 0]);
                AV_COPY32(mv_dst - 1 +  8, h->cur_pic.motion_val[list][b_xy + b_stride * 1]);
                AV_COPY32(mv_dst - 1 + 16, h->cur_pic.motion_val[list][b_xy + b_stride * 2]);
                AV_COPY32(mv_dst - 1 + 24, h->cur_pic.motion_val[list][b_xy + b_stride * 3]);
                ref_cache[-1 +  0] =
                ref_cache[-1 +  8] = ref2frm[list][h->cur_pic.ref_index[list][b8_xy + 2 * 0]];
                ref_cache[-1 + 16] =
                ref_cache[-1 + 24] = ref2frm[list][h->cur_pic.ref_index[list][b8_xy + 2 * 1]];
            } else {
                AV_ZERO32(mv_dst - 1 +  0);
                AV_ZERO32(mv_dst - 1 +  8);
                AV_ZERO32(mv_dst - 1 + 16);
                AV_ZERO32(mv_dst - 1 + 24);
                ref_cache[-1 +  0] =
                ref_cache[-1 +  8] =
                ref_cache[-1 + 16] =
                ref_cache[-1 + 24] = LIST_NOT_USED;
            }
        }
    }

    if (!USES_LIST(mb_type, list)) {
        fill_rectangle(mv_dst, 4, 4, 8, pack16to32(0, 0), 4);
        AV_WN32A(&ref_cache[0 * 8], ((LIST_NOT_USED) & 0xFF) * 0x01010101u);
        AV_WN32A(&ref_cache[1 * 8], ((LIST_NOT_USED) & 0xFF) * 0x01010101u);
        AV_WN32A(&ref_cache[2 * 8], ((LIST_NOT_USED) & 0xFF) * 0x01010101u);
        AV_WN32A(&ref_cache[3 * 8], ((LIST_NOT_USED) & 0xFF) * 0x01010101u);
        return;
    }

    {
        int8_t *ref = &h->cur_pic.ref_index[list][4 * mb_xy];
        int (*ref2frm)[64] = (void*)(h->ref2frm[h->slice_num & (MAX_SLICES - 1)][0] + (MB_MBAFF(h) ? 20 : 2));
        uint32_t ref01 = (pack16to32(ref2frm[list][ref[0]], ref2frm[list][ref[1]]) & 0x00FF00FF) * 0x0101;
        uint32_t ref23 = (pack16to32(ref2frm[list][ref[2]], ref2frm[list][ref[3]]) & 0x00FF00FF) * 0x0101;
        AV_WN32A(&ref_cache[0 * 8], ref01);
        AV_WN32A(&ref_cache[1 * 8], ref01);
        AV_WN32A(&ref_cache[2 * 8], ref23);
        AV_WN32A(&ref_cache[3 * 8], ref23);
    }

    {
        int16_t(*mv_src)[2] = &h->cur_pic.motion_val[list][4 * h->mb_x + 4 * h->mb_y * b_stride];
        AV_COPY128(mv_dst + 8 * 0, mv_src + 0 * b_stride);
        AV_COPY128(mv_dst + 8 * 1, mv_src + 1 * b_stride);
        AV_COPY128(mv_dst + 8 * 2, mv_src + 2 * b_stride);
        AV_COPY128(mv_dst + 8 * 3, mv_src + 3 * b_stride);
    }
}

/**
 *
 * @return non zero if the loop filter can be skipped
 */
static int fill_filter_caches(H264Context *h, int mb_type)
{
    const int mb_xy = h->mb_xy;
    int top_xy, left_xy[LEFT_MBS];
    int top_type, left_type[LEFT_MBS];
    uint8_t *nnz;
    uint8_t *nnz_cache;

    top_xy = mb_xy - (h->mb_stride << MB_FIELD(h));

    /* Wow, what a mess, why didn't they simplify the interlacing & intra
     * stuff, I can't imagine that these complex rules are worth it. */

    left_xy[LBOT] = left_xy[LTOP] = mb_xy - 1;
    if (FRAME_MBAFF(h)) {
        const int left_mb_field_flag = IS_INTERLACED(h->cur_pic.mb_type[mb_xy - 1]);
        const int curr_mb_field_flag = IS_INTERLACED(mb_type);
        if (h->mb_y & 1) {
            if (left_mb_field_flag != curr_mb_field_flag)
                left_xy[LTOP] -= h->mb_stride;
        } else {
            if (curr_mb_field_flag)
                top_xy += h->mb_stride &
                          (((h->cur_pic.mb_type[top_xy] >> 7) & 1) - 1);
            if (left_mb_field_flag != curr_mb_field_flag)
                left_xy[LBOT] += h->mb_stride;
        }
    }

    h->top_mb_xy        = top_xy;
    h->left_mb_xy[LTOP] = left_xy[LTOP];
    h->left_mb_xy[LBOT] = left_xy[LBOT];
    {
        /* For sufficiently low qp, filtering wouldn't do anything.
         * This is a conservative estimate: could also check beta_offset
         * and more accurate chroma_qp. */
        int qp_thresh = h->qp_thresh; // FIXME strictly we should store qp_thresh for each mb of a slice
        int qp        = h->cur_pic.qscale_table[mb_xy];
        if (qp <= qp_thresh &&
            (left_xy[LTOP] < 0 ||
             ((qp + h->cur_pic.qscale_table[left_xy[LTOP]] + 1) >> 1) <= qp_thresh) &&
            (top_xy < 0 ||
             ((qp + h->cur_pic.qscale_table[top_xy] + 1) >> 1) <= qp_thresh)) {
            if (!FRAME_MBAFF(h))
                return 1;
            if ((left_xy[LTOP] < 0 ||
                 ((qp + h->cur_pic.qscale_table[left_xy[LBOT]] + 1) >> 1) <= qp_thresh) &&
                (top_xy < h->mb_stride ||
                 ((qp + h->cur_pic.qscale_table[top_xy - h->mb_stride] + 1) >> 1) <= qp_thresh))
                return 1;
        }
    }

    top_type        = h->cur_pic.mb_type[top_xy];
    left_type[LTOP] = h->cur_pic.mb_type[left_xy[LTOP]];
    left_type[LBOT] = h->cur_pic.mb_type[left_xy[LBOT]];
    if (h->deblocking_filter == 2) {
        if (h->slice_table[top_xy] != h->slice_num)
            top_type = 0;
        if (h->slice_table[left_xy[LBOT]] != h->slice_num)
            left_type[LTOP] = left_type[LBOT] = 0;
    } else {
        if (h->slice_table[top_xy] == 0xFFFF)
            top_type = 0;
        if (h->slice_table[left_xy[LBOT]] == 0xFFFF)
            left_type[LTOP] = left_type[LBOT] = 0;
    }
    h->top_type        = top_type;
    h->left_type[LTOP] = left_type[LTOP];
    h->left_type[LBOT] = left_type[LBOT];

    if (IS_INTRA(mb_type))
        return 0;

    fill_filter_caches_inter(h, mb_type, top_xy, left_xy,
                             top_type, left_type, mb_xy, 0);
    if (h->list_count == 2)
        fill_filter_caches_inter(h, mb_type, top_xy, left_xy,
                                 top_type, left_type, mb_xy, 1);

    nnz       = h->non_zero_count[mb_xy];
    nnz_cache = h->non_zero_count_cache;
    AV_COPY32(&nnz_cache[4 + 8 * 1], &nnz[0]);
    AV_COPY32(&nnz_cache[4 + 8 * 2], &nnz[4]);
    AV_COPY32(&nnz_cache[4 + 8 * 3], &nnz[8]);
    AV_COPY32(&nnz_cache[4 + 8 * 4], &nnz[12]);
    h->cbp = h->cbp_table[mb_xy];

    if (top_type) {
        nnz = h->non_zero_count[top_xy];
        AV_COPY32(&nnz_cache[4 + 8 * 0], &nnz[3 * 4]);
    }

    if (left_type[LTOP]) {
        nnz = h->non_zero_count[left_xy[LTOP]];
        nnz_cache[3 + 8 * 1] = nnz[3 + 0 * 4];
        nnz_cache[3 + 8 * 2] = nnz[3 + 1 * 4];
        nnz_cache[3 + 8 * 3] = nnz[3 + 2 * 4];
        nnz_cache[3 + 8 * 4] = nnz[3 + 3 * 4];
    }

    /* CAVLC 8x8dct requires NNZ values for residual decoding that differ
     * from what the loop filter needs */
    if (!CABAC(h) && h->pps.transform_8x8_mode) {
        if (IS_8x8DCT(top_type)) {
            nnz_cache[4 + 8 * 0] =
            nnz_cache[5 + 8 * 0] = (h->cbp_table[top_xy] & 0x4000) >> 12;
            nnz_cache[6 + 8 * 0] =
            nnz_cache[7 + 8 * 0] = (h->cbp_table[top_xy] & 0x8000) >> 12;
        }
        if (IS_8x8DCT(left_type[LTOP])) {
            nnz_cache[3 + 8 * 1] =
            nnz_cache[3 + 8 * 2] = (h->cbp_table[left_xy[LTOP]] & 0x2000) >> 12; // FIXME check MBAFF
        }
        if (IS_8x8DCT(left_type[LBOT])) {
            nnz_cache[3 + 8 * 3] =
            nnz_cache[3 + 8 * 4] = (h->cbp_table[left_xy[LBOT]] & 0x8000) >> 12; // FIXME check MBAFF
        }

        if (IS_8x8DCT(mb_type)) {
            nnz_cache[scan8[0]] =
            nnz_cache[scan8[1]] =
            nnz_cache[scan8[2]] =
            nnz_cache[scan8[3]] = (h->cbp & 0x1000) >> 12;

            nnz_cache[scan8[0 + 4]] =
            nnz_cache[scan8[1 + 4]] =
            nnz_cache[scan8[2 + 4]] =
            nnz_cache[scan8[3 + 4]] = (h->cbp & 0x2000) >> 12;

            nnz_cache[scan8[0 + 8]] =
            nnz_cache[scan8[1 + 8]] =
            nnz_cache[scan8[2 + 8]] =
            nnz_cache[scan8[3 + 8]] = (h->cbp & 0x4000) >> 12;

            nnz_cache[scan8[0 + 12]] =
            nnz_cache[scan8[1 + 12]] =
            nnz_cache[scan8[2 + 12]] =
            nnz_cache[scan8[3 + 12]] = (h->cbp & 0x8000) >> 12;
        }
    }

    return 0;
}

static void loop_filter(H264Context *h, int start_x, int end_x)
{
    uint8_t *dest_y, *dest_cb, *dest_cr;
    int linesize, uvlinesize, mb_x, mb_y;
    const int end_mb_y       = h->mb_y + FRAME_MBAFF(h);
    const int old_slice_type = h->slice_type;
    const int pixel_shift    = h->pixel_shift;
    const int block_h        = 16 >> h->chroma_y_shift;

    if (h->deblocking_filter) {
        for (mb_x = start_x; mb_x < end_x; mb_x++)
            for (mb_y = end_mb_y - FRAME_MBAFF(h); mb_y <= end_mb_y; mb_y++) {
                int mb_xy, mb_type;
                mb_xy         = h->mb_xy = mb_x + mb_y * h->mb_stride;
                h->slice_num  = h->slice_table[mb_xy];
                mb_type       = h->cur_pic.mb_type[mb_xy];
                h->list_count = h->list_counts[mb_xy];

                if (FRAME_MBAFF(h))
                    h->mb_mbaff               =
                    h->mb_field_decoding_flag = !!IS_INTERLACED(mb_type);

                h->mb_x = mb_x;
                h->mb_y = mb_y;
                dest_y  = h->cur_pic.f.data[0] +
                          ((mb_x << pixel_shift) + mb_y * h->linesize) * 16;
                dest_cb = h->cur_pic.f.data[1] +
                          (mb_x << pixel_shift) * (8 << CHROMA444(h)) +
                          mb_y * h->uvlinesize * block_h;
                dest_cr = h->cur_pic.f.data[2] +
                          (mb_x << pixel_shift) * (8 << CHROMA444(h)) +
                          mb_y * h->uvlinesize * block_h;
                // FIXME simplify above

                if (MB_FIELD(h)) {
                    linesize   = h->mb_linesize   = h->linesize   * 2;
                    uvlinesize = h->mb_uvlinesize = h->uvlinesize * 2;
                    if (mb_y & 1) { // FIXME move out of this function?
                        dest_y  -= h->linesize   * 15;
                        dest_cb -= h->uvlinesize * (block_h - 1);
                        dest_cr -= h->uvlinesize * (block_h - 1);
                    }
                } else {
                    linesize   = h->mb_linesize   = h->linesize;
                    uvlinesize = h->mb_uvlinesize = h->uvlinesize;
                }
                backup_mb_border(h, dest_y, dest_cb, dest_cr, linesize,
                                 uvlinesize, 0);
                if (fill_filter_caches(h, mb_type))
                    continue;
                h->chroma_qp[0] = get_chroma_qp(h, 0, h->cur_pic.qscale_table[mb_xy]);
                h->chroma_qp[1] = get_chroma_qp(h, 1, h->cur_pic.qscale_table[mb_xy]);

                if (FRAME_MBAFF(h)) {
                    ff_h264_filter_mb(h, mb_x, mb_y, dest_y, dest_cb, dest_cr,
                                      linesize, uvlinesize);
                } else {
                    ff_h264_filter_mb_fast(h, mb_x, mb_y, dest_y, dest_cb,
                                           dest_cr, linesize, uvlinesize);
                }
            }
    }
    h->slice_type   = old_slice_type;
    h->mb_x         = end_x;
    h->mb_y         = end_mb_y - FRAME_MBAFF(h);
    h->chroma_qp[0] = get_chroma_qp(h, 0, h->qscale);
    h->chroma_qp[1] = get_chroma_qp(h, 1, h->qscale);
}

static void predict_field_decoding_flag(H264Context *h)
{
    const int mb_xy = h->mb_x + h->mb_y * h->mb_stride;
    int mb_type     = (h->slice_table[mb_xy - 1] == h->slice_num) ?
                      h->cur_pic.mb_type[mb_xy - 1] :
                      (h->slice_table[mb_xy - h->mb_stride] == h->slice_num) ?
                      h->cur_pic.mb_type[mb_xy - h->mb_stride] : 0;
    h->mb_mbaff     = h->mb_field_decoding_flag = IS_INTERLACED(mb_type) ? 1 : 0;
}

/**
 * Draw edges and report progress for the last MB row.
 */
static void decode_finish_row(H264Context *h)
{
    int top            = 16 * (h->mb_y      >> FIELD_PICTURE(h));
    int pic_height     = 16 *  h->mb_height >> FIELD_PICTURE(h);
    int height         =  16      << FRAME_MBAFF(h);
    int deblock_border = (16 + 4) << FRAME_MBAFF(h);

    if (h->deblocking_filter) {
        if ((top + height) >= pic_height)
            height += deblock_border;
        top -= deblock_border;
    }

    if (top >= pic_height || (top + height) < 0)
        return;

    height = FFMIN(height, pic_height - top);
    if (top < 0) {
        height = top + height;
        top    = 0;
    }

    ff_h264_draw_horiz_band(h, top, height);

    if (h->droppable || h->er.error_occurred)
        return;

    ff_thread_report_progress(&h->cur_pic_ptr->tf, top + height - 1,
                              h->picture_structure == PICT_BOTTOM_FIELD);
}

static void er_add_slice(H264Context *h, int startx, int starty,
                         int endx, int endy, int status)
{
    if (CONFIG_ERROR_RESILIENCE) {
        ERContext *er = &h->er;

        ff_er_add_slice(er, startx, starty, endx, endy, status);
    }
}

static int decode_slice(struct AVCodecContext *avctx, void *arg)
{
    H264Context *h = *(void **)arg;
    int lf_x_start = h->mb_x;

    h->mb_skip_run = -1;

    av_assert0(h->block_offset[15] == (4 * ((scan8[15] - scan8[0]) & 7) << h->pixel_shift) + 4 * h->linesize * ((scan8[15] - scan8[0]) >> 3));

    h->is_complex = FRAME_MBAFF(h) || h->picture_structure != PICT_FRAME ||
                    avctx->codec_id != AV_CODEC_ID_H264 ||
                    (CONFIG_GRAY && (h->flags & CODEC_FLAG_GRAY));

    if (!(h->avctx->active_thread_type & FF_THREAD_SLICE) && h->picture_structure == PICT_FRAME && h->er.error_status_table) {
        const int start_i  = av_clip(h->resync_mb_x + h->resync_mb_y * h->mb_width, 0, h->mb_num - 1);
        if (start_i) {
            int prev_status = h->er.error_status_table[h->er.mb_index2xy[start_i - 1]];
            prev_status &= ~ VP_START;
            if (prev_status != (ER_MV_END | ER_DC_END | ER_AC_END))
                h->er.error_occurred = 1;
        }
    }

    if (h->pps.cabac) {
        /* realign */
        align_get_bits(&h->gb);

        /* init cabac */
        ff_init_cabac_decoder(&h->cabac,
                              h->gb.buffer + get_bits_count(&h->gb) / 8,
                              (get_bits_left(&h->gb) + 7) / 8);

        ff_h264_init_cabac_states(h);

        for (;;) {
            // START_TIMER
            int ret = ff_h264_decode_mb_cabac(h);
            int eos;
            // STOP_TIMER("decode_mb_cabac")

            if (ret >= 0)
                ff_h264_hl_decode_mb(h);

            // FIXME optimal? or let mb_decode decode 16x32 ?
            if (ret >= 0 && FRAME_MBAFF(h)) {
                h->mb_y++;

                ret = ff_h264_decode_mb_cabac(h);

                if (ret >= 0)
                    ff_h264_hl_decode_mb(h);
                h->mb_y--;
            }
            eos = get_cabac_terminate(&h->cabac);

            if ((h->workaround_bugs & FF_BUG_TRUNCATED) &&
                h->cabac.bytestream > h->cabac.bytestream_end + 2) {
                er_add_slice(h, h->resync_mb_x, h->resync_mb_y, h->mb_x - 1,
                             h->mb_y, ER_MB_END);
                if (h->mb_x >= lf_x_start)
                    loop_filter(h, lf_x_start, h->mb_x + 1);
                return 0;
            }
            if (h->cabac.bytestream > h->cabac.bytestream_end + 2 )
                av_log(h->avctx, AV_LOG_DEBUG, "bytestream overread %td\n", h->cabac.bytestream_end - h->cabac.bytestream);
            if (ret < 0 || h->cabac.bytestream > h->cabac.bytestream_end + 4) {
                av_log(h->avctx, AV_LOG_ERROR,
                       "error while decoding MB %d %d, bytestream %td\n",
                       h->mb_x, h->mb_y,
                       h->cabac.bytestream_end - h->cabac.bytestream);
                er_add_slice(h, h->resync_mb_x, h->resync_mb_y, h->mb_x,
                             h->mb_y, ER_MB_ERROR);
                return AVERROR_INVALIDDATA;
            }

            if (++h->mb_x >= h->mb_width) {
                loop_filter(h, lf_x_start, h->mb_x);
                h->mb_x = lf_x_start = 0;
                decode_finish_row(h);
                ++h->mb_y;
                if (FIELD_OR_MBAFF_PICTURE(h)) {
                    ++h->mb_y;
                    if (FRAME_MBAFF(h) && h->mb_y < h->mb_height)
                        predict_field_decoding_flag(h);
                }
            }

            if (eos || h->mb_y >= h->mb_height) {
                tprintf(h->avctx, "slice end %d %d\n",
                        get_bits_count(&h->gb), h->gb.size_in_bits);
                er_add_slice(h, h->resync_mb_x, h->resync_mb_y, h->mb_x - 1,
                             h->mb_y, ER_MB_END);
                if (h->mb_x > lf_x_start)
                    loop_filter(h, lf_x_start, h->mb_x);
                return 0;
            }
        }
    } else {
        for (;;) {
            int ret = ff_h264_decode_mb_cavlc(h);

            if (ret >= 0)
                ff_h264_hl_decode_mb(h);

            // FIXME optimal? or let mb_decode decode 16x32 ?
            if (ret >= 0 && FRAME_MBAFF(h)) {
                h->mb_y++;
                ret = ff_h264_decode_mb_cavlc(h);

                if (ret >= 0)
                    ff_h264_hl_decode_mb(h);
                h->mb_y--;
            }

            if (ret < 0) {
                av_log(h->avctx, AV_LOG_ERROR,
                       "error while decoding MB %d %d\n", h->mb_x, h->mb_y);
                er_add_slice(h, h->resync_mb_x, h->resync_mb_y, h->mb_x,
                             h->mb_y, ER_MB_ERROR);
                return ret;
            }

            if (++h->mb_x >= h->mb_width) {
                loop_filter(h, lf_x_start, h->mb_x);
                h->mb_x = lf_x_start = 0;
                decode_finish_row(h);
                ++h->mb_y;
                if (FIELD_OR_MBAFF_PICTURE(h)) {
                    ++h->mb_y;
                    if (FRAME_MBAFF(h) && h->mb_y < h->mb_height)
                        predict_field_decoding_flag(h);
                }
                if (h->mb_y >= h->mb_height) {
                    tprintf(h->avctx, "slice end %d %d\n",
                            get_bits_count(&h->gb), h->gb.size_in_bits);

                    if (   get_bits_left(&h->gb) == 0
                        || get_bits_left(&h->gb) > 0 && !(h->avctx->err_recognition & AV_EF_AGGRESSIVE)) {
                        er_add_slice(h, h->resync_mb_x, h->resync_mb_y,
                                     h->mb_x - 1, h->mb_y,
                                     ER_MB_END);

                        return 0;
                    } else {
                        er_add_slice(h, h->resync_mb_x, h->resync_mb_y,
                                     h->mb_x, h->mb_y,
                                     ER_MB_END);

                        return AVERROR_INVALIDDATA;
                    }
                }
            }

            if (get_bits_left(&h->gb) <= 0 && h->mb_skip_run <= 0) {
                tprintf(h->avctx, "slice end %d %d\n",
                        get_bits_count(&h->gb), h->gb.size_in_bits);

                if (get_bits_left(&h->gb) == 0) {
                    er_add_slice(h, h->resync_mb_x, h->resync_mb_y,
                                 h->mb_x - 1, h->mb_y,
                                 ER_MB_END);
                    if (h->mb_x > lf_x_start)
                        loop_filter(h, lf_x_start, h->mb_x);

                    return 0;
                } else {
                    er_add_slice(h, h->resync_mb_x, h->resync_mb_y, h->mb_x,
                                 h->mb_y, ER_MB_ERROR);

                    return AVERROR_INVALIDDATA;
                }
            }
        }
    }
}

/**
 * Call decode_slice() for each context.
 *
 * @param h h264 master context
 * @param context_count number of contexts to execute
 */
static int execute_decode_slices(H264Context *h, unsigned context_count)
{
    AVCodecContext *const avctx = h->avctx;
    H264Context *hx;
    int i;

    av_assert0(h->mb_y < h->mb_height);

    if (h->avctx->hwaccel ||
        h->avctx->codec->capabilities & CODEC_CAP_HWACCEL_VDPAU)
        return 0;
    if (context_count == 1) {
        return decode_slice(avctx, &h);
    } else {
        av_assert0(context_count > 0);
        for (i = 1; i < context_count; i++) {
            hx                 = h->thread_context[i];
            if (CONFIG_ERROR_RESILIENCE) {
                hx->er.error_count = 0;
            }
            hx->x264_build     = h->x264_build;
        }

        avctx->execute(avctx, decode_slice, h->thread_context,
                       NULL, context_count, sizeof(void *));

        /* pull back stuff from slices to master context */
        hx                   = h->thread_context[context_count - 1];
        h->mb_x              = hx->mb_x;
        h->mb_y              = hx->mb_y;
        h->droppable         = hx->droppable;
        h->picture_structure = hx->picture_structure;
        if (CONFIG_ERROR_RESILIENCE) {
            for (i = 1; i < context_count; i++)
                h->er.error_count += h->thread_context[i]->er.error_count;
        }
    }

    return 0;
}

static const uint8_t start_code[] = { 0x00, 0x00, 0x01 };

static int decode_nal_units(H264Context *h, const uint8_t *buf, int buf_size,
                            int parse_extradata)
{
    AVCodecContext *const avctx = h->avctx;
    H264Context *hx; ///< thread context
    int buf_index;
    unsigned context_count;
    int next_avc;
    int pass = !(avctx->active_thread_type & FF_THREAD_FRAME);
    int nals_needed = 0; ///< number of NALs that need decoding before the next frame thread starts
    int nal_index;
    int idr_cleared=0;
    int first_slice = 0;
    int ret = 0;

    h->nal_unit_type= 0;

    if(!h->slice_context_count)
         h->slice_context_count= 1;
    h->max_contexts = h->slice_context_count;
    if (!(avctx->flags2 & CODEC_FLAG2_CHUNKS)) {
        h->current_slice = 0;
        if (!h->first_field)
            h->cur_pic_ptr = NULL;
        ff_h264_reset_sei(h);
    }

    if (h->nal_length_size == 4) {
        if (buf_size > 8 && AV_RB32(buf) == 1 && AV_RB32(buf+5) > (unsigned)buf_size) {
            h->is_avc = 0;
        }else if(buf_size > 3 && AV_RB32(buf) > 1 && AV_RB32(buf) <= (unsigned)buf_size)
            h->is_avc = 1;
    }

    for (; pass <= 1; pass++) {
        buf_index     = 0;
        context_count = 0;
        next_avc      = h->is_avc ? 0 : buf_size;
        nal_index     = 0;
        for (;;) {
            int consumed;
            int dst_length;
            int bit_length;
            const uint8_t *ptr;
            int i, nalsize = 0;
            int err;

            if (buf_index >= next_avc) {
                if (buf_index >= buf_size - h->nal_length_size)
                    break;
                nalsize = 0;
                for (i = 0; i < h->nal_length_size; i++)
                    nalsize = (nalsize << 8) | buf[buf_index++];
                if (nalsize <= 0 || nalsize > buf_size - buf_index) {
                    av_log(h->avctx, AV_LOG_ERROR,
                           "AVC: nal size %d\n", nalsize);
                    break;
                }
                next_avc = buf_index + nalsize;
            } else {
                // start code prefix search
                for (; buf_index + 3 < next_avc; buf_index++)
                    // This should always succeed in the first iteration.
                    if (buf[buf_index]     == 0 &&
                        buf[buf_index + 1] == 0 &&
                        buf[buf_index + 2] == 1)
                        break;

                if (buf_index + 3 >= buf_size) {
                    buf_index = buf_size;
                    break;
                }

                buf_index += 3;
                if (buf_index >= next_avc)
                    continue;
            }

            hx = h->thread_context[context_count];

            ptr = ff_h264_decode_nal(hx, buf + buf_index, &dst_length,
                                     &consumed, next_avc - buf_index);
            if (ptr == NULL || dst_length < 0) {
                ret = -1;
                goto end;
            }
            i = buf_index + consumed;
            if ((h->workaround_bugs & FF_BUG_AUTODETECT) && i + 3 < next_avc &&
                buf[i]     == 0x00 && buf[i + 1] == 0x00 &&
                buf[i + 2] == 0x01 && buf[i + 3] == 0xE0)
                h->workaround_bugs |= FF_BUG_TRUNCATED;

            if (!(h->workaround_bugs & FF_BUG_TRUNCATED))
                while (dst_length > 0 && ptr[dst_length - 1] == 0)
                    dst_length--;
            bit_length = !dst_length ? 0
                                     : (8 * dst_length -
                                        decode_rbsp_trailing(h, ptr + dst_length - 1));

            if (h->avctx->debug & FF_DEBUG_STARTCODE)
                av_log(h->avctx, AV_LOG_DEBUG,
                       "NAL %d/%d at %d/%d length %d pass %d\n",
                       hx->nal_unit_type, hx->nal_ref_idc, buf_index, buf_size, dst_length, pass);

            if (h->is_avc && (nalsize != consumed) && nalsize)
                av_log(h->avctx, AV_LOG_DEBUG,
                       "AVC: Consumed only %d bytes instead of %d\n",
                       consumed, nalsize);

            buf_index += consumed;
            nal_index++;

            if (pass == 0) {
                /* packets can sometimes contain multiple PPS/SPS,
                 * e.g. two PAFF field pictures in one packet, or a demuxer
                 * which splits NALs strangely if so, when frame threading we
                 * can't start the next thread until we've read all of them */
                switch (hx->nal_unit_type) {
                case NAL_SPS:
                case NAL_PPS:
                    nals_needed = nal_index;
                    break;
                case NAL_DPA:
                case NAL_IDR_SLICE:
                case NAL_SLICE:
                    init_get_bits(&hx->gb, ptr, bit_length);
                    if (!get_ue_golomb(&hx->gb) || !first_slice)
                        nals_needed = nal_index;
                    if (!first_slice)
                        first_slice = hx->nal_unit_type;
                }
                continue;
            }

            if (!first_slice)
                switch (hx->nal_unit_type) {
                case NAL_DPA:
                case NAL_IDR_SLICE:
                case NAL_SLICE:
                    first_slice = hx->nal_unit_type;
                }

            if (avctx->skip_frame >= AVDISCARD_NONREF &&
                h->nal_ref_idc == 0 &&
                h->nal_unit_type != NAL_SEI)
                continue;

again:
            if (   !(avctx->active_thread_type & FF_THREAD_FRAME)
                || nals_needed >= nal_index)
                h->au_pps_id = -1;
            /* Ignore per frame NAL unit type during extradata
             * parsing. Decoding slices is not possible in codec init
             * with frame-mt */
            if (parse_extradata) {
                switch (hx->nal_unit_type) {
                case NAL_IDR_SLICE:
                case NAL_SLICE:
                case NAL_DPA:
                case NAL_DPB:
                case NAL_DPC:
                    av_log(h->avctx, AV_LOG_WARNING,
                           "Ignoring NAL %d in global header/extradata\n",
                           hx->nal_unit_type);
                    // fall through to next case
                case NAL_AUXILIARY_SLICE:
                    hx->nal_unit_type = NAL_FF_IGNORE;
                }
            }

            err = 0;

            switch (hx->nal_unit_type) {
            case NAL_IDR_SLICE:
                if (first_slice != NAL_IDR_SLICE) {
                    av_log(h->avctx, AV_LOG_ERROR,
                           "Invalid mix of idr and non-idr slices\n");
                    ret = -1;
                    goto end;
                }
                if(!idr_cleared)
                    idr(h); // FIXME ensure we don't lose some frames if there is reordering
                idr_cleared = 1;
            case NAL_SLICE:
                init_get_bits(&hx->gb, ptr, bit_length);
                hx->intra_gb_ptr      =
                hx->inter_gb_ptr      = &hx->gb;
                hx->data_partitioning = 0;

                if ((err = decode_slice_header(hx, h)))
                    break;

                if (h->sei_recovery_frame_cnt >= 0) {
                    if (h->frame_num != h->sei_recovery_frame_cnt || hx->slice_type_nos != AV_PICTURE_TYPE_I)
                        h->valid_recovery_point = 1;

                    if (   h->recovery_frame < 0
                        || ((h->recovery_frame - h->frame_num) & ((1 << h->sps.log2_max_frame_num)-1)) > h->sei_recovery_frame_cnt) {
                        h->recovery_frame = (h->frame_num + h->sei_recovery_frame_cnt) &
                                            ((1 << h->sps.log2_max_frame_num) - 1);

                        if (!h->valid_recovery_point)
                            h->recovery_frame = h->frame_num;
                    }
                }

                h->cur_pic_ptr->f.key_frame |=
                    (hx->nal_unit_type == NAL_IDR_SLICE);

                if (hx->nal_unit_type == NAL_IDR_SLICE ||
                    h->recovery_frame == h->frame_num) {
                    h->recovery_frame         = -1;
                    h->cur_pic_ptr->recovered = 1;
                }
                // If we have an IDR, all frames after it in decoded order are
                // "recovered".
                if (hx->nal_unit_type == NAL_IDR_SLICE)
                    h->frame_recovered |= FRAME_RECOVERED_IDR;
                h->frame_recovered |= 3*!!(avctx->flags2 & CODEC_FLAG2_SHOW_ALL);
                h->frame_recovered |= 3*!!(avctx->flags & CODEC_FLAG_OUTPUT_CORRUPT);
#if 1
                h->cur_pic_ptr->recovered |= h->frame_recovered;
#else
                h->cur_pic_ptr->recovered |= !!(h->frame_recovered & FRAME_RECOVERED_IDR);
#endif

                if (h->current_slice == 1) {
                    if (!(avctx->flags2 & CODEC_FLAG2_CHUNKS))
                        decode_postinit(h, nal_index >= nals_needed);

                    if (h->avctx->hwaccel &&
                        (ret = h->avctx->hwaccel->start_frame(h->avctx, NULL, 0)) < 0)
                        return ret;
                    if (CONFIG_H264_VDPAU_DECODER &&
                        h->avctx->codec->capabilities & CODEC_CAP_HWACCEL_VDPAU)
                        ff_vdpau_h264_picture_start(h);
                }

                if (hx->redundant_pic_count == 0 &&
                    (avctx->skip_frame < AVDISCARD_NONREF ||
                     hx->nal_ref_idc) &&
                    (avctx->skip_frame < AVDISCARD_BIDIR  ||
                     hx->slice_type_nos != AV_PICTURE_TYPE_B) &&
                    (avctx->skip_frame < AVDISCARD_NONKEY ||
                     hx->slice_type_nos == AV_PICTURE_TYPE_I) &&
                    avctx->skip_frame < AVDISCARD_ALL) {
                    if (avctx->hwaccel) {
                        ret = avctx->hwaccel->decode_slice(avctx,
                                                           &buf[buf_index - consumed],
                                                           consumed);
                        if (ret < 0)
                            return ret;
                    } else if (CONFIG_H264_VDPAU_DECODER &&
                               h->avctx->codec->capabilities & CODEC_CAP_HWACCEL_VDPAU) {
                        ff_vdpau_add_data_chunk(h->cur_pic_ptr->f.data[0],
                                                start_code,
                                                sizeof(start_code));
                        ff_vdpau_add_data_chunk(h->cur_pic_ptr->f.data[0],
                                                &buf[buf_index - consumed],
                                                consumed);
                    } else
                        context_count++;
                }
                break;
            case NAL_DPA:
                if (h->avctx->flags & CODEC_FLAG2_CHUNKS) {
                    av_log(h->avctx, AV_LOG_ERROR,
                           "Decoding in chunks is not supported for "
                           "partitioned slices.\n");
                    return AVERROR(ENOSYS);
                }

                init_get_bits(&hx->gb, ptr, bit_length);
                hx->intra_gb_ptr =
                hx->inter_gb_ptr = NULL;

                if ((err = decode_slice_header(hx, h)) < 0) {
                    /* make sure data_partitioning is cleared if it was set
                     * before, so we don't try decoding a slice without a valid
                     * slice header later */
                    h->data_partitioning = 0;
                    break;
                }

                hx->data_partitioning = 1;
                break;
            case NAL_DPB:
                init_get_bits(&hx->intra_gb, ptr, bit_length);
                hx->intra_gb_ptr = &hx->intra_gb;
                break;
            case NAL_DPC:
                init_get_bits(&hx->inter_gb, ptr, bit_length);
                hx->inter_gb_ptr = &hx->inter_gb;

                av_log(h->avctx, AV_LOG_ERROR, "Partitioned H.264 support is incomplete\n");
                break;

                if (hx->redundant_pic_count == 0 &&
                    hx->intra_gb_ptr &&
                    hx->data_partitioning &&
                    h->cur_pic_ptr && h->context_initialized &&
                    (avctx->skip_frame < AVDISCARD_NONREF || hx->nal_ref_idc) &&
                    (avctx->skip_frame < AVDISCARD_BIDIR  ||
                     hx->slice_type_nos != AV_PICTURE_TYPE_B) &&
                    (avctx->skip_frame < AVDISCARD_NONKEY ||
                     hx->slice_type_nos == AV_PICTURE_TYPE_I) &&
                    avctx->skip_frame < AVDISCARD_ALL)
                    context_count++;
                break;
            case NAL_SEI:
                init_get_bits(&h->gb, ptr, bit_length);
                ff_h264_decode_sei(h);
                break;
            case NAL_SPS:
                init_get_bits(&h->gb, ptr, bit_length);
                if (ff_h264_decode_seq_parameter_set(h) < 0 && (h->is_avc ? nalsize : 1)) {
                    av_log(h->avctx, AV_LOG_DEBUG,
                           "SPS decoding failure, trying again with the complete NAL\n");
                    if (h->is_avc)
                        av_assert0(next_avc - buf_index + consumed == nalsize);
                    if ((next_avc - buf_index + consumed - 1) >= INT_MAX/8)
                        break;
                    init_get_bits(&h->gb, &buf[buf_index + 1 - consumed],
                                  8*(next_avc - buf_index + consumed - 1));
                    ff_h264_decode_seq_parameter_set(h);
                }

                break;
            case NAL_PPS:
                init_get_bits(&h->gb, ptr, bit_length);
                ff_h264_decode_picture_parameter_set(h, bit_length);
                break;
            case NAL_AUD:
            case NAL_END_SEQUENCE:
            case NAL_END_STREAM:
            case NAL_FILLER_DATA:
            case NAL_SPS_EXT:
            case NAL_AUXILIARY_SLICE:
                break;
            case NAL_FF_IGNORE:
                break;
            default:
                av_log(avctx, AV_LOG_DEBUG, "Unknown NAL code: %d (%d bits)\n",
                       hx->nal_unit_type, bit_length);
            }

            if (context_count == h->max_contexts) {
                execute_decode_slices(h, context_count);
                context_count = 0;
            }

            if (err < 0) {
                av_log(h->avctx, AV_LOG_ERROR, "decode_slice_header error\n");
                h->ref_count[0] = h->ref_count[1] = h->list_count = 0;
            } else if (err == 1) {
                /* Slice could not be decoded in parallel mode, copy down
                 * NAL unit stuff to context 0 and restart. Note that
                 * rbsp_buffer is not transferred, but since we no longer
                 * run in parallel mode this should not be an issue. */
                h->nal_unit_type = hx->nal_unit_type;
                h->nal_ref_idc   = hx->nal_ref_idc;
                hx               = h;
                goto again;
            }
        }
    }
    if (context_count)
        execute_decode_slices(h, context_count);

end:
    /* clean up */
    if (h->cur_pic_ptr && !h->droppable) {
        ff_thread_report_progress(&h->cur_pic_ptr->tf, INT_MAX,
                                  h->picture_structure == PICT_BOTTOM_FIELD);
    }

    return (ret < 0) ? ret : buf_index;
}

/**
 * Return the number of bytes consumed for building the current frame.
 */
static int get_consumed_bytes(int pos, int buf_size)
{
    if (pos == 0)
        pos = 1;          // avoid infinite loops (i doubt that is needed but ...)
    if (pos + 10 > buf_size)
        pos = buf_size;                   // oops ;)

    return pos;
}

static int output_frame(H264Context *h, AVFrame *dst, Picture *srcp)
{
    AVFrame *src = &srcp->f;
    int i;
    int ret = av_frame_ref(dst, src);
    if (ret < 0)
        return ret;

    av_dict_set(&dst->metadata, "stereo_mode", ff_h264_sei_stereo_mode(h), 0);

    if (!srcp->crop)
        return 0;

    for (i = 0; i < 3; i++) {
        int hshift = (i > 0) ? h->chroma_x_shift : 0;
        int vshift = (i > 0) ? h->chroma_y_shift : 0;
        int off    = ((srcp->crop_left >> hshift) << h->pixel_shift) +
                      (srcp->crop_top  >> vshift) * dst->linesize[i];
        dst->data[i] += off;
    }
    return 0;
}

static int h264_decode_frame(AVCodecContext *avctx, void *data,
                             int *got_frame, AVPacket *avpkt)
{
    const uint8_t *buf = avpkt->data;
    int buf_size       = avpkt->size;
    H264Context *h     = avctx->priv_data;
    AVFrame *pict      = data;
    int buf_index      = 0;
    Picture *out;
    int i, out_idx;
    int ret;

    h->flags = avctx->flags;
    /* reset data partitioning here, to ensure GetBitContexts from previous
     * packets do not get used. */
    h->data_partitioning = 0;

    /* end of stream, output what is still in the buffers */
    if (buf_size == 0) {
 out:

        h->cur_pic_ptr = NULL;
        h->first_field = 0;

        // FIXME factorize this with the output code below
        out     = h->delayed_pic[0];
        out_idx = 0;
        for (i = 1;
             h->delayed_pic[i] &&
             !h->delayed_pic[i]->f.key_frame &&
             !h->delayed_pic[i]->mmco_reset;
             i++)
            if (h->delayed_pic[i]->poc < out->poc) {
                out     = h->delayed_pic[i];
                out_idx = i;
            }

        for (i = out_idx; h->delayed_pic[i]; i++)
            h->delayed_pic[i] = h->delayed_pic[i + 1];

        if (out) {
            out->reference &= ~DELAYED_PIC_REF;
            ret = output_frame(h, pict, out);
            if (ret < 0)
                return ret;
            *got_frame = 1;
        }

        return buf_index;
    }
    if(h->is_avc && buf_size >= 9 && buf[0]==1 && buf[2]==0 && (buf[4]&0xFC)==0xFC && (buf[5]&0x1F) && buf[8]==0x67){
        int cnt= buf[5]&0x1f;
        const uint8_t *p= buf+6;
        while(cnt--){
            int nalsize= AV_RB16(p) + 2;
            if(nalsize > buf_size - (p-buf) || p[2]!=0x67)
                goto not_extra;
            p += nalsize;
        }
        cnt = *(p++);
        if(!cnt)
            goto not_extra;
        while(cnt--){
            int nalsize= AV_RB16(p) + 2;
            if(nalsize > buf_size - (p-buf) || p[2]!=0x68)
                goto not_extra;
            p += nalsize;
        }

        return ff_h264_decode_extradata(h, buf, buf_size);
    }
not_extra:

    buf_index = decode_nal_units(h, buf, buf_size, 0);
    if (buf_index < 0)
        return AVERROR_INVALIDDATA;

    if (!h->cur_pic_ptr && h->nal_unit_type == NAL_END_SEQUENCE) {
        av_assert0(buf_index <= buf_size);
        goto out;
    }

    if (!(avctx->flags2 & CODEC_FLAG2_CHUNKS) && !h->cur_pic_ptr) {
        if (avctx->skip_frame >= AVDISCARD_NONREF ||
            buf_size >= 4 && !memcmp("Q264", buf, 4))
            return buf_size;
        av_log(avctx, AV_LOG_ERROR, "no frame!\n");
        return AVERROR_INVALIDDATA;
    }

    if (!(avctx->flags2 & CODEC_FLAG2_CHUNKS) ||
        (h->mb_y >= h->mb_height && h->mb_height)) {
        if (avctx->flags2 & CODEC_FLAG2_CHUNKS)
            decode_postinit(h, 1);

        field_end(h, 0);

        /* Wait for second field. */
        *got_frame = 0;
        if (h->next_output_pic && (
                                   h->next_output_pic->recovered)) {
            if (!h->next_output_pic->recovered)
                h->next_output_pic->f.flags |= AV_FRAME_FLAG_CORRUPT;

            ret = output_frame(h, pict, h->next_output_pic);
            if (ret < 0)
                return ret;
            *got_frame = 1;
            if (CONFIG_MPEGVIDEO) {
                ff_print_debug_info2(h->avctx, h->next_output_pic, pict, h->er.mbskip_table,
                                    &h->low_delay,
                                    h->mb_width, h->mb_height, h->mb_stride, 1);
            }
        }
    }

    assert(pict->buf[0] || !*got_frame);

    return get_consumed_bytes(buf_index, buf_size);
}

av_cold void ff_h264_free_context(H264Context *h)
{
    int i;

    free_tables(h, 1); // FIXME cleanup init stuff perhaps

    for (i = 0; i < MAX_SPS_COUNT; i++)
        av_freep(h->sps_buffers + i);

    for (i = 0; i < MAX_PPS_COUNT; i++)
        av_freep(h->pps_buffers + i);
}

static av_cold int h264_decode_end(AVCodecContext *avctx)
{
    H264Context *h = avctx->priv_data;

    ff_h264_remove_all_refs(h);
    ff_h264_free_context(h);

    unref_picture(h, &h->cur_pic);

    return 0;
}

static const AVProfile profiles[] = {
    { FF_PROFILE_H264_BASELINE,             "Baseline"              },
    { FF_PROFILE_H264_CONSTRAINED_BASELINE, "Constrained Baseline"  },
    { FF_PROFILE_H264_MAIN,                 "Main"                  },
    { FF_PROFILE_H264_EXTENDED,             "Extended"              },
    { FF_PROFILE_H264_HIGH,                 "High"                  },
    { FF_PROFILE_H264_HIGH_10,              "High 10"               },
    { FF_PROFILE_H264_HIGH_10_INTRA,        "High 10 Intra"         },
    { FF_PROFILE_H264_HIGH_422,             "High 4:2:2"            },
    { FF_PROFILE_H264_HIGH_422_INTRA,       "High 4:2:2 Intra"      },
    { FF_PROFILE_H264_HIGH_444,             "High 4:4:4"            },
    { FF_PROFILE_H264_HIGH_444_PREDICTIVE,  "High 4:4:4 Predictive" },
    { FF_PROFILE_H264_HIGH_444_INTRA,       "High 4:4:4 Intra"      },
    { FF_PROFILE_H264_CAVLC_444,            "CAVLC 4:4:4"           },
    { FF_PROFILE_UNKNOWN },
};

static const AVOption h264_options[] = {
    {"is_avc", "is avc", offsetof(H264Context, is_avc), FF_OPT_TYPE_INT, {.i64 = 0}, 0, 1, 0},
    {"nal_length_size", "nal_length_size", offsetof(H264Context, nal_length_size), FF_OPT_TYPE_INT, {.i64 = 0}, 0, 4, 0},
    {NULL}
};

static const AVClass h264_class = {
    .class_name = "H264 Decoder",
    .item_name  = av_default_item_name,
    .option     = h264_options,
    .version    = LIBAVUTIL_VERSION_INT,
};

static const AVClass h264_vdpau_class = {
    .class_name = "H264 VDPAU Decoder",
    .item_name  = av_default_item_name,
    .option     = h264_options,
    .version    = LIBAVUTIL_VERSION_INT,
};

AVCodec ff_h264_decoder = {
    .name                  = "h264",
    .long_name             = NULL_IF_CONFIG_SMALL("H.264 / AVC / MPEG-4 AVC / MPEG-4 part 10"),
    .type                  = AVMEDIA_TYPE_VIDEO,
    .id                    = AV_CODEC_ID_H264,
    .priv_data_size        = sizeof(H264Context),
    .init                  = ff_h264_decode_init,
    .close                 = h264_decode_end,
    .decode                = h264_decode_frame,
    .capabilities          = /*CODEC_CAP_DRAW_HORIZ_BAND |*/ CODEC_CAP_DR1 |
                             CODEC_CAP_DELAY | CODEC_CAP_SLICE_THREADS |
                             CODEC_CAP_FRAME_THREADS,
    .flush                 = flush_dpb,
    .init_thread_copy      = ONLY_IF_THREADS_ENABLED(decode_init_thread_copy),
    .update_thread_context = ONLY_IF_THREADS_ENABLED(decode_update_thread_context),
    .profiles              = NULL_IF_CONFIG_SMALL(profiles),
    .priv_class            = &h264_class,
};

#if CONFIG_H264_VDPAU_DECODER
AVCodec ff_h264_vdpau_decoder = {
    .name           = "h264_vdpau",
    .long_name      = NULL_IF_CONFIG_SMALL("H.264 / AVC / MPEG-4 AVC / MPEG-4 part 10 (VDPAU acceleration)"),
    .type           = AVMEDIA_TYPE_VIDEO,
    .id             = AV_CODEC_ID_H264,
    .priv_data_size = sizeof(H264Context),
    .init           = ff_h264_decode_init,
    .close          = h264_decode_end,
    .decode         = h264_decode_frame,
    .capabilities   = CODEC_CAP_DR1 | CODEC_CAP_DELAY | CODEC_CAP_HWACCEL_VDPAU,
    .flush          = flush_dpb,
    .pix_fmts       = (const enum AVPixelFormat[]) { AV_PIX_FMT_VDPAU_H264,
                                                     AV_PIX_FMT_NONE},
    .profiles       = NULL_IF_CONFIG_SMALL(profiles),
    .priv_class     = &h264_vdpau_class,
};
#endif<|MERGE_RESOLUTION|>--- conflicted
+++ resolved
@@ -4016,19 +4016,12 @@
             h->deblocking_filter ^= 1;  // 1<->0
 
         if (h->deblocking_filter) {
-<<<<<<< HEAD
-            h->slice_alpha_c0_offset += get_se_golomb(&h->gb) << 1;
-            h->slice_beta_offset     += get_se_golomb(&h->gb) << 1;
-            if (h->slice_alpha_c0_offset < 52 - 12 || h->slice_alpha_c0_offset > 52 + 12 ||
-                h->slice_beta_offset     < 52 - 12 || h->slice_beta_offset     > 52 + 12) {
-=======
             h->slice_alpha_c0_offset = get_se_golomb(&h->gb) * 2;
             h->slice_beta_offset     = get_se_golomb(&h->gb) * 2;
             if (h->slice_alpha_c0_offset >  12 ||
                 h->slice_alpha_c0_offset < -12 ||
                 h->slice_beta_offset >  12     ||
                 h->slice_beta_offset < -12) {
->>>>>>> f777504f
                 av_log(h->avctx, AV_LOG_ERROR,
                        "deblocking filter parameters %d %d out of range\n",
                        h->slice_alpha_c0_offset, h->slice_beta_offset);
