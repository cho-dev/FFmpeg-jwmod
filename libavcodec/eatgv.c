/*
 * Electronic Arts TGV Video Decoder
 * Copyright (c) 2007-2008 Peter Ross
 *
 * This file is part of FFmpeg.
 *
 * FFmpeg is free software; you can redistribute it and/or
 * modify it under the terms of the GNU Lesser General Public
 * License as published by the Free Software Foundation; either
 * version 2.1 of the License, or (at your option) any later version.
 *
 * FFmpeg is distributed in the hope that it will be useful,
 * but WITHOUT ANY WARRANTY; without even the implied warranty of
 * MERCHANTABILITY or FITNESS FOR A PARTICULAR PURPOSE.  See the GNU
 * Lesser General Public License for more details.
 *
 * You should have received a copy of the GNU Lesser General Public
 * License along with FFmpeg; if not, write to the Free Software
 * Foundation, Inc., 51 Franklin St, Fifth Floor, Boston, MA  02110-1301  USA
 */

/**
 * @file
 * Electronic Arts TGV Video Decoder
 * by Peter Ross (pross@xvid.org)
 *
 * Technical details here:
 * http://wiki.multimedia.cx/index.php?title=Electronic_Arts_TGV
 */

#include "avcodec.h"
#define BITSTREAM_READER_LE
#include "get_bits.h"
#include "libavutil/imgutils.h"
#include "libavutil/mem.h"

#define EA_PREAMBLE_SIZE    8
#define kVGT_TAG MKTAG('k', 'V', 'G', 'T')

typedef struct TgvContext {
    AVCodecContext *avctx;
    AVFrame frame;
    AVFrame last_frame;
    int width,height;
    unsigned int palette[AVPALETTE_COUNT];

    int (*mv_codebook)[2];
    unsigned char (*block_codebook)[16];
    int num_mvs;           ///< current length of mv_codebook
    int num_blocks_packed; ///< current length of block_codebook
} TgvContext;

static av_cold int tgv_decode_init(AVCodecContext *avctx){
    TgvContext *s = avctx->priv_data;
    s->avctx = avctx;
    avctx->time_base = (AVRational){1, 15};
    avctx->pix_fmt = AV_PIX_FMT_PAL8;
    avcodec_get_frame_defaults(&s->frame);
    avcodec_get_frame_defaults(&s->last_frame);
    return 0;
}

/**
 * Unpack buffer
 * @return 0 on success, -1 on critical buffer underflow
 */
static int unpack(const uint8_t *src, const uint8_t *src_end, unsigned char *dst, int width, int height) {
    unsigned char *dst_end = dst + width*height;
    int size, size1, size2, offset, run;
    unsigned char *dst_start = dst;

    if (src[0] & 0x01)
        src += 5;
    else
        src += 2;

<<<<<<< HEAD
    if (src_end - src < 3)
        return -1;
=======
    if (src+3>src_end)
        return AVERROR_INVALIDDATA;
>>>>>>> ade40280
    size = AV_RB24(src);
    src += 3;

    while(size>0 && src<src_end) {

        /* determine size1 and size2 */
        size1 = (src[0] & 3);
        if ( src[0] & 0x80 ) {  // 1
            if (src[0] & 0x40 ) {  // 11
                if ( src[0] & 0x20 ) {  // 111
                    if ( src[0] < 0xFC )  // !(111111)
                        size1 = (((src[0] & 31) + 1) << 2);
                    src++;
                    size2 = 0;
                } else {  // 110
                    offset = ((src[0] & 0x10) << 12) + AV_RB16(&src[1]) + 1;
                    size2 = ((src[0] & 0xC) << 6) + src[3] + 5;
                    src += 4;
                }
            } else {  // 10
                size1 = ( ( src[1] & 0xC0) >> 6 );
                offset = (AV_RB16(&src[1]) & 0x3FFF) + 1;
                size2 = (src[0] & 0x3F) + 4;
                src += 3;
            }
        } else {  // 0
            offset = ((src[0] & 0x60) << 3) + src[1] + 1;
            size2 = ((src[0] & 0x1C) >> 2) + 3;
            src += 2;
        }


        /* fetch strip from src */
        if (size1>src_end-src)
            break;

        if (size1>0) {
            size -= size1;
            run = FFMIN(size1, dst_end-dst);
            memcpy(dst, src, run);
            dst += run;
            src += run;
        }

        if (size2>0) {
            if (dst-dst_start<offset)
                return 0;
            size -= size2;
            run = FFMIN(size2, dst_end-dst);
            av_memcpy_backptr(dst, offset, run);
            dst += run;
        }
    }

    return 0;
}

/**
 * Decode inter-frame
 * @return 0 on success, -1 on critical buffer underflow
 */
static int tgv_decode_inter(TgvContext * s, const uint8_t *buf, const uint8_t *buf_end){
    int num_mvs;
    int num_blocks_raw;
    int num_blocks_packed;
    int vector_bits;
    int i,j,x,y;
    GetBitContext gb;
    int mvbits;
    const unsigned char *blocks_raw;

<<<<<<< HEAD
    if(buf_end - buf < 12)
        return -1;
=======
    if(buf+12>buf_end)
        return AVERROR_INVALIDDATA;
>>>>>>> ade40280

    num_mvs           = AV_RL16(&buf[0]);
    num_blocks_raw    = AV_RL16(&buf[2]);
    num_blocks_packed = AV_RL16(&buf[4]);
    vector_bits       = AV_RL16(&buf[6]);
    buf += 12;

    if (vector_bits > MIN_CACHE_BITS || !vector_bits) {
        av_log(s->avctx, AV_LOG_ERROR,
               "Invalid value for motion vector bits: %d\n", vector_bits);
        return AVERROR_INVALIDDATA;
    }

    /* allocate codebook buffers as necessary */
    if (num_mvs > s->num_mvs) {
        s->mv_codebook = av_realloc(s->mv_codebook, num_mvs*2*sizeof(int));
        s->num_mvs = num_mvs;
    }

    if (num_blocks_packed > s->num_blocks_packed) {
        s->block_codebook = av_realloc(s->block_codebook, num_blocks_packed*16*sizeof(unsigned char));
        s->num_blocks_packed = num_blocks_packed;
    }

    /* read motion vectors */
    mvbits = (num_mvs*2*10+31) & ~31;

<<<<<<< HEAD
    if (buf_end - buf < (mvbits>>3)+16*num_blocks_raw+8*num_blocks_packed)
        return -1;
=======
    if (buf+(mvbits>>3)+16*num_blocks_raw+8*num_blocks_packed>buf_end)
        return AVERROR_INVALIDDATA;
>>>>>>> ade40280

    init_get_bits(&gb, buf, mvbits);
    for (i=0; i<num_mvs; i++) {
        s->mv_codebook[i][0] = get_sbits(&gb, 10);
        s->mv_codebook[i][1] = get_sbits(&gb, 10);
    }
    buf += mvbits>>3;

    /* note ptr to uncompressed blocks */
    blocks_raw = buf;
    buf += num_blocks_raw*16;

    /* read compressed blocks */
    init_get_bits(&gb, buf, (buf_end-buf)<<3);
    for (i=0; i<num_blocks_packed; i++) {
        int tmp[4];
        for(j=0; j<4; j++)
            tmp[j] = get_bits(&gb, 8);
        for(j=0; j<16; j++)
            s->block_codebook[i][15-j] = tmp[get_bits(&gb, 2)];
    }

    if (get_bits_left(&gb) < vector_bits *
        (s->avctx->height/4) * (s->avctx->width/4))
        return AVERROR_INVALIDDATA;

    /* read vectors and build frame */
    for(y=0; y<s->avctx->height/4; y++)
    for(x=0; x<s->avctx->width/4; x++) {
        unsigned int vector = get_bits(&gb, vector_bits);
        const unsigned char *src;
        int src_stride;

        if (vector < num_mvs) {
            int mx = x * 4 + s->mv_codebook[vector][0];
            int my = y * 4 + s->mv_codebook[vector][1];

            if (   mx < 0 || mx + 4 > s->avctx->width
                || my < 0 || my + 4 > s->avctx->height) {
                av_log(s->avctx, AV_LOG_ERROR, "MV %d %d out of picture\n", mx, my);
                continue;
            }

            src = s->last_frame.data[0] + mx + my * s->last_frame.linesize[0];
            src_stride = s->last_frame.linesize[0];
        }else{
            int offset = vector - num_mvs;
            if (offset<num_blocks_raw)
                src = blocks_raw + 16*offset;
            else if (offset-num_blocks_raw<num_blocks_packed)
                src = s->block_codebook[offset-num_blocks_raw];
            else
                continue;
            src_stride = 4;
        }

        for(j=0; j<4; j++)
        for(i=0; i<4; i++)
            s->frame.data[0][ (y*4+j)*s->frame.linesize[0] + (x*4+i)  ] =
               src[j*src_stride + i];
    }

    return 0;
}

/** release AVFrame buffers if allocated */
static void cond_release_buffer(AVFrame *pic)
{
    if (pic->data[0]) {
        av_freep(&pic->data[0]);
        av_free(pic->data[1]);
    }
}

static int tgv_decode_frame(AVCodecContext *avctx,
                            void *data, int *got_frame,
                            AVPacket *avpkt)
{
    const uint8_t *buf = avpkt->data;
    int buf_size = avpkt->size;
    TgvContext *s = avctx->priv_data;
    const uint8_t *buf_end = buf + buf_size;
    int chunk_type, ret;

    if (buf_end - buf < EA_PREAMBLE_SIZE)
        return AVERROR_INVALIDDATA;

    chunk_type = AV_RL32(&buf[0]);
    buf += EA_PREAMBLE_SIZE;

    if (chunk_type==kVGT_TAG) {
        int pal_count, i;
        if(buf_end - buf < 12) {
            av_log(avctx, AV_LOG_WARNING, "truncated header\n");
            return AVERROR_INVALIDDATA;
        }

        s->width  = AV_RL16(&buf[0]);
        s->height = AV_RL16(&buf[2]);
        if (s->avctx->width!=s->width || s->avctx->height!=s->height) {
            avcodec_set_dimensions(s->avctx, s->width, s->height);
            cond_release_buffer(&s->frame);
            cond_release_buffer(&s->last_frame);
        }

        pal_count = AV_RL16(&buf[6]);
        buf += 12;
        for(i=0; i<pal_count && i<AVPALETTE_COUNT && buf_end - buf >= 3; i++) {
            s->palette[i] = 0xFFU << 24 | AV_RB24(buf);
            buf += 3;
        }
    }

    if ((ret = av_image_check_size(s->width, s->height, 0, avctx)) < 0)
        return ret;

    /* shuffle */
    FFSWAP(AVFrame, s->frame, s->last_frame);
    if (!s->frame.data[0]) {
        s->frame.reference = 3;
        s->frame.buffer_hints = FF_BUFFER_HINTS_VALID;
        s->frame.linesize[0] = s->width;

        s->frame.data[0] = av_malloc(s->width * s->height);
        if (!s->frame.data[0])
            return AVERROR(ENOMEM);
        s->frame.data[1] = av_malloc(AVPALETTE_SIZE);
        if (!s->frame.data[1]) {
            av_freep(&s->frame.data[0]);
            return AVERROR(ENOMEM);
        }
    }
    memcpy(s->frame.data[1], s->palette, AVPALETTE_SIZE);

    if(chunk_type==kVGT_TAG) {
        s->frame.key_frame = 1;
        s->frame.pict_type = AV_PICTURE_TYPE_I;
        if (unpack(buf, buf_end, s->frame.data[0], s->avctx->width, s->avctx->height)<0) {
            av_log(avctx, AV_LOG_WARNING, "truncated intra frame\n");
            return AVERROR_INVALIDDATA;
        }
    }else{
        if (!s->last_frame.data[0]) {
            av_log(avctx, AV_LOG_WARNING, "inter frame without corresponding intra frame\n");
            return buf_size;
        }
        s->frame.key_frame = 0;
        s->frame.pict_type = AV_PICTURE_TYPE_P;
        if (tgv_decode_inter(s, buf, buf_end)<0) {
            av_log(avctx, AV_LOG_WARNING, "truncated inter frame\n");
            return AVERROR_INVALIDDATA;
        }
    }

    *got_frame = 1;
    *(AVFrame*)data = s->frame;

    return buf_size;
}

static av_cold int tgv_decode_end(AVCodecContext *avctx)
{
    TgvContext *s = avctx->priv_data;
    cond_release_buffer(&s->frame);
    cond_release_buffer(&s->last_frame);
    av_free(s->mv_codebook);
    av_free(s->block_codebook);
    return 0;
}

AVCodec ff_eatgv_decoder = {
    .name           = "eatgv",
    .type           = AVMEDIA_TYPE_VIDEO,
    .id             = AV_CODEC_ID_TGV,
    .priv_data_size = sizeof(TgvContext),
    .init           = tgv_decode_init,
    .close          = tgv_decode_end,
    .decode         = tgv_decode_frame,
    .long_name      = NULL_IF_CONFIG_SMALL("Electronic Arts TGV video"),
};<|MERGE_RESOLUTION|>--- conflicted
+++ resolved
@@ -74,13 +74,8 @@
     else
         src += 2;
 
-<<<<<<< HEAD
     if (src_end - src < 3)
-        return -1;
-=======
-    if (src+3>src_end)
-        return AVERROR_INVALIDDATA;
->>>>>>> ade40280
+        return AVERROR_INVALIDDATA;
     size = AV_RB24(src);
     src += 3;
 
@@ -152,13 +147,8 @@
     int mvbits;
     const unsigned char *blocks_raw;
 
-<<<<<<< HEAD
     if(buf_end - buf < 12)
-        return -1;
-=======
-    if(buf+12>buf_end)
-        return AVERROR_INVALIDDATA;
->>>>>>> ade40280
+        return AVERROR_INVALIDDATA;
 
     num_mvs           = AV_RL16(&buf[0]);
     num_blocks_raw    = AV_RL16(&buf[2]);
@@ -186,13 +176,8 @@
     /* read motion vectors */
     mvbits = (num_mvs*2*10+31) & ~31;
 
-<<<<<<< HEAD
     if (buf_end - buf < (mvbits>>3)+16*num_blocks_raw+8*num_blocks_packed)
-        return -1;
-=======
-    if (buf+(mvbits>>3)+16*num_blocks_raw+8*num_blocks_packed>buf_end)
-        return AVERROR_INVALIDDATA;
->>>>>>> ade40280
+        return AVERROR_INVALIDDATA;
 
     init_get_bits(&gb, buf, mvbits);
     for (i=0; i<num_mvs; i++) {
