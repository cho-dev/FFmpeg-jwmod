--- conflicted
+++ resolved
@@ -225,13 +225,8 @@
     buf_size  -= 4;
 
     /* get output buffer */
-<<<<<<< HEAD
     c->frame.nb_samples = MPC_FRAME_SIZE;
-    if ((ret = avctx->get_buffer(avctx, &c->frame)) < 0) {
-=======
-    c->frame.nb_samples = last_frame ? c->lastframelen : MPC_FRAME_SIZE;
     if ((ret = ff_get_buffer(avctx, &c->frame)) < 0) {
->>>>>>> 594d4d5d
         av_log(avctx, AV_LOG_ERROR, "get_buffer() failed\n");
         return ret;
     }
