/*
 * copyright (c) 2006 Michael Niedermayer <michaelni@gmx.at>
 *
 * This file is part of FFmpeg.
 *
 * FFmpeg is free software; you can redistribute it and/or
 * modify it under the terms of the GNU Lesser General Public
 * License as published by the Free Software Foundation; either
 * version 2.1 of the License, or (at your option) any later version.
 *
 * FFmpeg is distributed in the hope that it will be useful,
 * but WITHOUT ANY WARRANTY; without even the implied warranty of
 * MERCHANTABILITY or FITNESS FOR A PARTICULAR PURPOSE.  See the GNU
 * Lesser General Public License for more details.
 *
 * You should have received a copy of the GNU Lesser General Public
 * License along with FFmpeg; if not, write to the Free Software
 * Foundation, Inc., 51 Franklin Street, Fifth Floor, Boston, MA 02110-1301 USA
 */

#include "libavutil/log.h"
#include "libavutil/opt.h"

#include "avcodec.h"
#include "bsf.h"

enum RemoveFreq {
    REMOVE_FREQ_KEYFRAME,
    REMOVE_FREQ_ALL,
};

typedef struct RemoveExtradataContext {
    const AVClass *class;
    int freq;

    AVCodecParserContext *parser;
    AVCodecContext *avctx;
} RemoveExtradataContext;

static int remove_extradata(AVBSFContext *ctx, AVPacket *out)
{
    RemoveExtradataContext *s = ctx->priv_data;

    AVPacket *in;
    int ret;

    ret = ff_bsf_get_packet(ctx, &in);
    if (ret < 0)
        return ret;

    if (s->parser && s->parser->parser->split) {
        if (s->freq == REMOVE_FREQ_ALL ||
            (s->freq == REMOVE_FREQ_KEYFRAME && in->flags & AV_PKT_FLAG_KEY)) {
            int i = s->parser->parser->split(s->avctx, in->data, in->size);
            in->data += i;
            in->size -= i;
        }
    }

    av_packet_move_ref(out, in);
    av_packet_free(&in);

    return 0;
}

static int remove_extradata_init(AVBSFContext *ctx)
{
    RemoveExtradataContext *s = ctx->priv_data;
    int ret;

    s->parser = av_parser_init(ctx->par_in->codec_id);

    if (s->parser) {
        s->avctx = avcodec_alloc_context3(NULL);
        if (!s->avctx)
            return AVERROR(ENOMEM);

        ret = avcodec_parameters_to_context(s->avctx, ctx->par_in);
        if (ret < 0)
            return ret;
    }

    return 0;
}

<<<<<<< HEAD
AVBitStreamFilter ff_remove_extradata_bsf={
    .name   = "remove_extra",
    .filter = remove_extradata,
=======
static void remove_extradata_close(AVBSFContext *ctx)
{
    RemoveExtradataContext *s = ctx->priv_data;

    avcodec_free_context(&s->avctx);
    av_parser_close(s->parser);
}

#define OFFSET(x) offsetof(RemoveExtradataContext, x)
static const AVOption options[] = {
    { "freq", NULL, OFFSET(freq), AV_OPT_TYPE_INT, { .i64 = REMOVE_FREQ_KEYFRAME }, REMOVE_FREQ_KEYFRAME, REMOVE_FREQ_ALL, 0, "freq" },
        { "keyframe", NULL, 0, AV_OPT_TYPE_CONST, { .i64 = REMOVE_FREQ_KEYFRAME }, .unit = "freq" },
        { "all",      NULL, 0, AV_OPT_TYPE_CONST, { .i64 = REMOVE_FREQ_ALL      }, .unit = "freq" },
    { NULL },
};

static const AVClass remove_extradata_class = {
    .class_name = "remove_extradata",
    .item_name  = av_default_item_name,
    .option     = options,
    .version    = LIBAVUTIL_VERSION_INT,
};

const AVBitStreamFilter ff_remove_extradata_bsf = {
    .name           = "remove_extra",
    .priv_data_size = sizeof(RemoveExtradataContext),
    .priv_class     = &remove_extradata_class,
    .init           = remove_extradata_init,
    .close          = remove_extradata_close,
    .filter         = remove_extradata,
>>>>>>> 33d18982
};<|MERGE_RESOLUTION|>--- conflicted
+++ resolved
@@ -83,11 +83,6 @@
     return 0;
 }
 
-<<<<<<< HEAD
-AVBitStreamFilter ff_remove_extradata_bsf={
-    .name   = "remove_extra",
-    .filter = remove_extradata,
-=======
 static void remove_extradata_close(AVBSFContext *ctx)
 {
     RemoveExtradataContext *s = ctx->priv_data;
@@ -118,5 +113,4 @@
     .init           = remove_extradata_init,
     .close          = remove_extradata_close,
     .filter         = remove_extradata,
->>>>>>> 33d18982
 };