/*
 * ARM optimized DSP utils
 * Copyright (c) 2001 Lionel Ulmer
 *
 * This file is part of FFmpeg.
 *
 * FFmpeg is free software; you can redistribute it and/or
 * modify it under the terms of the GNU Lesser General Public
 * License as published by the Free Software Foundation; either
 * version 2.1 of the License, or (at your option) any later version.
 *
 * FFmpeg is distributed in the hope that it will be useful,
 * but WITHOUT ANY WARRANTY; without even the implied warranty of
 * MERCHANTABILITY or FITNESS FOR A PARTICULAR PURPOSE.  See the GNU
 * Lesser General Public License for more details.
 *
 * You should have received a copy of the GNU Lesser General Public
 * License along with FFmpeg; if not, write to the Free Software
 * Foundation, Inc., 51 Franklin Street, Fifth Floor, Boston, MA 02110-1301 USA
 */

#include <stdint.h>

#include "libavutil/attributes.h"
#include "libavutil/cpu.h"
#include "libavutil/arm/cpu.h"
#include "libavcodec/avcodec.h"
#include "libavcodec/dsputil.h"
#include "dsputil_arm.h"

void ff_j_rev_dct_arm(int16_t *data);
void ff_simple_idct_arm(int16_t *data);

/* XXX: local hack */
static void (*ff_put_pixels_clamped)(const int16_t *block, uint8_t *pixels, int line_size);
static void (*ff_add_pixels_clamped)(const int16_t *block, uint8_t *pixels, int line_size);

void ff_add_pixels_clamped_arm(const int16_t *block, uint8_t *dest,
                               int line_size);

/* XXX: those functions should be suppressed ASAP when all IDCTs are
 * converted */
static void j_rev_dct_arm_put(uint8_t *dest, int line_size, int16_t *block)
{
    ff_j_rev_dct_arm(block);
    ff_put_pixels_clamped(block, dest, line_size);
}

static void j_rev_dct_arm_add(uint8_t *dest, int line_size, int16_t *block)
{
    ff_j_rev_dct_arm(block);
    ff_add_pixels_clamped(block, dest, line_size);
}

static void simple_idct_arm_put(uint8_t *dest, int line_size, int16_t *block)
{
    ff_simple_idct_arm(block);
    ff_put_pixels_clamped(block, dest, line_size);
}

static void simple_idct_arm_add(uint8_t *dest, int line_size, int16_t *block)
{
    ff_simple_idct_arm(block);
    ff_add_pixels_clamped(block, dest, line_size);
}

av_cold void ff_dsputil_init_arm(DSPContext *c, AVCodecContext *avctx,
                                 unsigned high_bit_depth)
{
    int cpu_flags = av_get_cpu_flags();

    ff_put_pixels_clamped = c->put_pixels_clamped;
    ff_add_pixels_clamped = c->add_pixels_clamped;

<<<<<<< HEAD
    if (!avctx->lowres && avctx->bits_per_raw_sample <= 8) {
=======
    if (!high_bit_depth) {
>>>>>>> 5169e688
        if (avctx->idct_algo == FF_IDCT_AUTO ||
            avctx->idct_algo == FF_IDCT_ARM) {
            c->idct_put              = j_rev_dct_arm_put;
            c->idct_add              = j_rev_dct_arm_add;
            c->idct                  = ff_j_rev_dct_arm;
            c->idct_permutation_type = FF_LIBMPEG2_IDCT_PERM;
        } else if (avctx->idct_algo == FF_IDCT_SIMPLEARM) {
            c->idct_put              = simple_idct_arm_put;
            c->idct_add              = simple_idct_arm_add;
            c->idct                  = ff_simple_idct_arm;
            c->idct_permutation_type = FF_NO_IDCT_PERM;
        }
    }

    c->add_pixels_clamped = ff_add_pixels_clamped_arm;

    if (have_armv5te(cpu_flags))
        ff_dsputil_init_armv5te(c, avctx, high_bit_depth);
    if (have_armv6(cpu_flags))
        ff_dsputil_init_armv6(c, avctx, high_bit_depth);
    if (have_neon(cpu_flags))
        ff_dsputil_init_neon(c, avctx, high_bit_depth);
}<|MERGE_RESOLUTION|>--- conflicted
+++ resolved
@@ -72,11 +72,7 @@
     ff_put_pixels_clamped = c->put_pixels_clamped;
     ff_add_pixels_clamped = c->add_pixels_clamped;
 
-<<<<<<< HEAD
-    if (!avctx->lowres && avctx->bits_per_raw_sample <= 8) {
-=======
-    if (!high_bit_depth) {
->>>>>>> 5169e688
+    if (!avctx->lowres && !high_bit_depth) {
         if (avctx->idct_algo == FF_IDCT_AUTO ||
             avctx->idct_algo == FF_IDCT_ARM) {
             c->idct_put              = j_rev_dct_arm_put;
