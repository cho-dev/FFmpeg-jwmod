--- conflicted
+++ resolved
@@ -761,14 +761,14 @@
     return pixels_read;
 }
 
-static void compute_default_clut(AVPicture *frame, int w, int h)
+static void compute_default_clut(AVSubtitleRect *rect, int w, int h)
 {
     uint8_t list[256] = {0};
     uint8_t list_inv[256];
     int counttab[256] = {0};
     int count, i, x, y;
 
-#define V(x,y) frame->data[0][(x) + (y)*frame->linesize[0]]
+#define V(x,y) rect->data[0][(x) + (y)*rect->linesize[0]]
     for (y = 0; y<h; y++) {
         for (x = 0; x<w; x++) {
             int v = V(x,y) + 1;
@@ -779,7 +779,7 @@
             counttab[v-1] += !!((v!=vl) + (v!=vr) + (v!=vt) + (v!=vb));
         }
     }
-#define L(x,y) list[ frame->data[0][(x) + (y)*frame->linesize[0]] ]
+#define L(x,y) list[ rect->data[0][(x) + (y)*rect->linesize[0]] ]
 
     for (i = 0; i<256; i++) {
         int scoretab[256] = {0};
@@ -787,7 +787,7 @@
         int bestv = 0;
         for (y = 0; y<h; y++) {
             for (x = 0; x<w; x++) {
-                int v = frame->data[0][x + y*frame->linesize[0]];
+                int v = rect->data[0][x + y*rect->linesize[0]];
                 int l_m = list[v];
                 int l_l = x     ? L(x-1, y) : 1;
                 int l_r = x+1<w ? L(x+1, y) : 1;
@@ -813,7 +813,7 @@
     count = i - 1;
     for (i--; i>=0; i--) {
         int v = i*255/count;
-        AV_WN32(frame->data[1] + 4*list_inv[i], RGBA(v/2,v,v/2,v));
+        AV_WN32(rect->data[1] + 4*list_inv[i], RGBA(v/2,v,v/2,v));
     }
 }
 
@@ -827,7 +827,7 @@
     AVSubtitleRect *rect;
     DVBSubCLUT *clut;
     uint32_t *clut_table;
-    int i;
+    int i,j;
     int offset_x=0, offset_y=0;
     int ret = 0;
 
@@ -884,7 +884,7 @@
             rect->h = region->height;
             rect->nb_colors = (1 << region->depth);
             rect->type      = SUBTITLE_BITMAP;
-            rect->pict.linesize[0] = region->width;
+            rect->linesize[0] = region->width;
 
             clut = get_clut(ctx, region->clut);
 
@@ -904,23 +904,32 @@
                 break;
             }
 
-            rect->pict.data[1] = av_mallocz(AVPALETTE_SIZE);
-            if (!rect->pict.data[1]) {
+            rect->data[1] = av_mallocz(AVPALETTE_SIZE);
+            if (!rect->data[1]) {
                 ret = AVERROR(ENOMEM);
                 goto fail;
             }
-            memcpy(rect->pict.data[1], clut_table, (1 << region->depth) * sizeof(uint32_t));
-
-            rect->pict.data[0] = av_malloc(region->buf_size);
-            if (!rect->pict.data[0]) {
+            memcpy(rect->data[1], clut_table, (1 << region->depth) * sizeof(uint32_t));
+
+            rect->data[0] = av_malloc(region->buf_size);
+            if (!rect->data[0]) {
                 ret = AVERROR(ENOMEM);
                 goto fail;
             }
 
-            memcpy(rect->pict.data[0], region->pbuf, region->buf_size);
+            memcpy(rect->data[0], region->pbuf, region->buf_size);
 
             if ((clut == &default_clut && ctx->compute_clut == -1) || ctx->compute_clut == 1)
-                compute_default_clut(&rect->pict, rect->w, rect->h);
+                compute_default_clut(rect, rect->w, rect->h);
+
+#if FF_API_AVPICTURE
+FF_DISABLE_DEPRECATION_WARNINGS
+            for (j = 0; j < 4; j++) {
+                rect->pict.data[j] = rect->data[j];
+                rect->pict.linesize[j] = rect->linesize[j];
+            }
+FF_ENABLE_DEPRECATION_WARNINGS
+#endif
 
             i++;
         }
@@ -932,8 +941,8 @@
         for(i=0; i<sub->num_rects; i++) {
             rect = sub->rects[i];
             if (rect) {
-                av_freep(&rect->pict.data[0]);
-                av_freep(&rect->pict.data[1]);
+                av_freep(&rect->data[0]);
+                av_freep(&rect->data[1]);
             }
             av_freep(&sub->rects[i]);
         }
@@ -1588,102 +1597,6 @@
                                       int buf_size, AVSubtitle *sub,int *got_output)
 {
     DVBSubContext *ctx = avctx->priv_data;
-<<<<<<< HEAD
-=======
-    DVBSubDisplayDefinition *display_def = ctx->display_definition;
-
-    DVBSubRegion *region;
-    DVBSubRegionDisplay *display;
-    AVSubtitleRect *rect;
-    DVBSubCLUT *clut;
-    uint32_t *clut_table;
-    int i;
-    int offset_x=0, offset_y=0;
-
-    sub->rects = NULL;
-    sub->start_display_time = 0;
-    sub->end_display_time = ctx->time_out * 1000;
-    sub->format = 0;
-
-    if (display_def) {
-        offset_x = display_def->x;
-        offset_y = display_def->y;
-    }
-
-    sub->num_rects = ctx->display_list_size;
-    if (sub->num_rects <= 0)
-        return AVERROR_INVALIDDATA;
-
-    sub->rects = av_mallocz_array(sub->num_rects * sub->num_rects,
-                                  sizeof(*sub->rects));
-    if (!sub->rects)
-        return AVERROR(ENOMEM);
-
-    i = 0;
-
-    for (display = ctx->display_list; display; display = display->next) {
-        int j;
-        region = get_region(ctx, display->region_id);
-        rect = sub->rects[i];
-
-        if (!region)
-            continue;
-
-        rect->x = display->x_pos + offset_x;
-        rect->y = display->y_pos + offset_y;
-        rect->w = region->width;
-        rect->h = region->height;
-        rect->nb_colors = 16;
-        rect->type      = SUBTITLE_BITMAP;
-        rect->linesize[0] = region->width;
-
-        clut = get_clut(ctx, region->clut);
-
-        if (!clut)
-            clut = &default_clut;
-
-        switch (region->depth) {
-        case 2:
-            clut_table = clut->clut4;
-            break;
-        case 8:
-            clut_table = clut->clut256;
-            break;
-        case 4:
-        default:
-            clut_table = clut->clut16;
-            break;
-        }
-
-        rect->data[1] = av_mallocz(AVPALETTE_SIZE);
-        if (!rect->data[1]) {
-            av_free(sub->rects);
-            return AVERROR(ENOMEM);
-        }
-        memcpy(rect->data[1], clut_table, (1 << region->depth) * sizeof(uint32_t));
-
-        rect->data[0] = av_malloc(region->buf_size);
-        if (!rect->data[0]) {
-            av_free(rect->data[1]);
-            av_free(sub->rects);
-            return AVERROR(ENOMEM);
-        }
-        memcpy(rect->data[0], region->pbuf, region->buf_size);
-
-#if FF_API_AVPICTURE
-FF_DISABLE_DEPRECATION_WARNINGS
-        for (j = 0; j < 4; j++) {
-            rect->pict.data[j] = rect->data[j];
-            rect->pict.linesize[j] = rect->linesize[j];
-        }
-FF_ENABLE_DEPRECATION_WARNINGS
-#endif
-
-        i++;
-    }
-
-    sub->num_rects = i;
->>>>>>> a17a7661
 
     if(ctx->compute_edt == 0)
         save_subtitle_set(avctx, sub, got_output);
