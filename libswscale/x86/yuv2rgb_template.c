/*
 * software YUV to RGB converter
 *
 * Copyright (C) 2001-2007 Michael Niedermayer
 *           (c) 2010 Konstantin Shishkov
 *
 * This file is part of FFmpeg.
 *
 * FFmpeg is free software; you can redistribute it and/or
 * modify it under the terms of the GNU Lesser General Public
 * License as published by the Free Software Foundation; either
 * version 2.1 of the License, or (at your option) any later version.
 *
 * FFmpeg is distributed in the hope that it will be useful,
 * but WITHOUT ANY WARRANTY; without even the implied warranty of
 * MERCHANTABILITY or FITNESS FOR A PARTICULAR PURPOSE.  See the GNU
 * Lesser General Public License for more details.
 *
 * You should have received a copy of the GNU Lesser General Public
 * License along with FFmpeg; if not, write to the Free Software
 * Foundation, Inc., 51 Franklin Street, Fifth Floor, Boston, MA 02110-1301 USA
 */

#undef MOVNTQ
#undef EMMS
#undef SFENCE

#if COMPILE_TEMPLATE_MMX2
#define MOVNTQ "movntq"
#define SFENCE "sfence"
#else
#define MOVNTQ "movq"
#define SFENCE " # nop"
#endif

#define REG_BLUE  "0"
#define REG_RED   "1"
#define REG_GREEN "2"
#define REG_ALPHA "3"

#define YUV2RGB_LOOP(depth)                                          \
    h_size = (c->dstW + 7) & ~7;                                     \
    if (h_size * depth > FFABS(dstStride[0]))                        \
        h_size -= 8;                                                 \
                                                                     \
    if (c->srcFormat == PIX_FMT_YUV422P) {                           \
        srcStride[1] *= 2;                                           \
        srcStride[2] *= 2;                                           \
    }                                                                \
                                                                     \
    __asm__ volatile ("pxor %mm4, %mm4\n\t");                        \
    for (y = 0; y < srcSliceH; y++) {                                \
        uint8_t *image    = dst[0] + (y + srcSliceY) * dstStride[0]; \
        const uint8_t *py = src[0] +               y * srcStride[0]; \
        const uint8_t *pu = src[1] +        (y >> 1) * srcStride[1]; \
        const uint8_t *pv = src[2] +        (y >> 1) * srcStride[2]; \
        x86_reg index = -h_size / 2;                                 \

#define YUV2RGB_INITIAL_LOAD          \
    __asm__ volatile (                \
        "movq (%5, %0, 2), %%mm6\n\t" \
        "movd    (%2, %0), %%mm0\n\t" \
        "movd    (%3, %0), %%mm1\n\t" \
        "1: \n\t"                     \

/* YUV2RGB core
 * Conversion is performed in usual way:
 * R = Y' * Ycoef + Vred * V'
 * G = Y' * Ycoef + Vgreen * V' + Ugreen * U'
 * B = Y' * Ycoef               + Ublue * U'
 *
 * where X' = X * 8 - Xoffset (multiplication is performed to increase
 * precision a bit).
 * Since it operates in YUV420 colorspace, Y component is additionally
 * split into Y1 and Y2 for even and odd pixels.
 *
 * Input:
 * mm0 - U (4 elems), mm1 - V (4 elems), mm6 - Y (8 elems), mm4 - zero register
 * Output:
 * mm1 - R, mm2 - G, mm0 - B
 */
#define YUV2RGB                                  \
    /* convert Y, U, V into Y1', Y2', U', V' */  \
    "movq      %%mm6, %%mm7\n\t"                 \
    "punpcklbw %%mm4, %%mm0\n\t"                 \
    "punpcklbw %%mm4, %%mm1\n\t"                 \
    "pand     "MANGLE(mmx_00ffw)", %%mm6\n\t"    \
    "psrlw     $8,    %%mm7\n\t"                 \
    "psllw     $3,    %%mm0\n\t"                 \
    "psllw     $3,    %%mm1\n\t"                 \
    "psllw     $3,    %%mm6\n\t"                 \
    "psllw     $3,    %%mm7\n\t"                 \
    "psubsw   "U_OFFSET"(%4), %%mm0\n\t"         \
    "psubsw   "V_OFFSET"(%4), %%mm1\n\t"         \
    "psubw    "Y_OFFSET"(%4), %%mm6\n\t"         \
    "psubw    "Y_OFFSET"(%4), %%mm7\n\t"         \
\
     /* multiply by coefficients */              \
    "movq      %%mm0, %%mm2\n\t"                 \
    "movq      %%mm1, %%mm3\n\t"                 \
    "pmulhw   "UG_COEFF"(%4), %%mm2\n\t"         \
    "pmulhw   "VG_COEFF"(%4), %%mm3\n\t"         \
    "pmulhw   "Y_COEFF" (%4), %%mm6\n\t"         \
    "pmulhw   "Y_COEFF" (%4), %%mm7\n\t"         \
    "pmulhw   "UB_COEFF"(%4), %%mm0\n\t"         \
    "pmulhw   "VR_COEFF"(%4), %%mm1\n\t"         \
    "paddsw    %%mm3, %%mm2\n\t"                 \
    /* now: mm0 = UB, mm1 = VR, mm2 = CG */      \
    /*      mm6 = Y1, mm7 = Y2 */                \
\
    /* produce RGB */                            \
    "movq      %%mm7, %%mm3\n\t"                 \
    "movq      %%mm7, %%mm5\n\t"                 \
    "paddsw    %%mm0, %%mm3\n\t"                 \
    "paddsw    %%mm1, %%mm5\n\t"                 \
    "paddsw    %%mm2, %%mm7\n\t"                 \
    "paddsw    %%mm6, %%mm0\n\t"                 \
    "paddsw    %%mm6, %%mm1\n\t"                 \
    "paddsw    %%mm6, %%mm2\n\t"                 \

#define RGB_PACK_INTERLEAVE                  \
    /* pack and interleave even/odd pixels */    \
    "packuswb  %%mm1, %%mm0\n\t"                 \
    "packuswb  %%mm5, %%mm3\n\t"                 \
    "packuswb  %%mm2, %%mm2\n\t"                 \
    "movq      %%mm0, %%mm1\n\n"                 \
    "packuswb  %%mm7, %%mm7\n\t"                 \
    "punpcklbw %%mm3, %%mm0\n\t"                 \
    "punpckhbw %%mm3, %%mm1\n\t"                 \
    "punpcklbw %%mm7, %%mm2\n\t"                 \

#define YUV2RGB_ENDLOOP(depth)                   \
    "movq 8 (%5, %0, 2), %%mm6\n\t"              \
    "movd 4 (%3, %0),    %%mm1\n\t"              \
    "movd 4 (%2, %0),    %%mm0\n\t"              \
    "add $"AV_STRINGIFY(depth * 8)", %1\n\t"     \
    "add  $4, %0\n\t"                            \
    "js   1b\n\t"                                \

#define YUV2RGB_OPERANDS                                          \
        : "+r" (index), "+r" (image)                              \
        : "r" (pu - index), "r" (pv - index), "r"(&c->redDither), \
          "r" (py - 2*index)                                      \
        );                                                        \
    }                                                             \

#define YUV2RGB_OPERANDS_ALPHA                                    \
        : "+r" (index), "+r" (image)                              \
        : "r" (pu - index), "r" (pv - index), "r"(&c->redDither), \
          "r" (py - 2*index), "r" (pa - 2*index)                  \
        );                                                        \
    }                                                             \

#define YUV2RGB_ENDFUNC                          \
    __asm__ volatile (SFENCE"\n\t"               \
                    "emms    \n\t");             \
    return srcSliceH;                            \

#define IF0(x)
#define IF1(x) x

#define RGB_PACK16(gmask, is15)                  \
    "pand      "MANGLE(mmx_redmask)", %%mm0\n\t" \
    "pand      "MANGLE(mmx_redmask)", %%mm1\n\t" \
    "movq      %%mm2,     %%mm3\n\t"             \
    "psllw   $"AV_STRINGIFY(3-is15)", %%mm2\n\t" \
    "psrlw   $"AV_STRINGIFY(5+is15)", %%mm3\n\t" \
    "psrlw     $3,        %%mm0\n\t"             \
    IF##is15("psrlw  $1,  %%mm1\n\t")            \
    "pand "MANGLE(pb_e0)", %%mm2\n\t"            \
    "pand "MANGLE(gmask)", %%mm3\n\t"            \
    "por       %%mm2,     %%mm0\n\t"             \
    "por       %%mm3,     %%mm1\n\t"             \
    "movq      %%mm0,     %%mm2\n\t"             \
    "punpcklbw %%mm1,     %%mm0\n\t"             \
    "punpckhbw %%mm1,     %%mm2\n\t"             \
    MOVNTQ "   %%mm0,      (%1)\n\t"             \
    MOVNTQ "   %%mm2,     8(%1)\n\t"             \

#define DITHER_RGB                               \
    "paddusb "BLUE_DITHER"(%4),  %%mm0\n\t"      \
    "paddusb "GREEN_DITHER"(%4), %%mm2\n\t"      \
    "paddusb "RED_DITHER"(%4),   %%mm1\n\t"      \

#if !COMPILE_TEMPLATE_MMX2
static inline int RENAME(yuv420_rgb15)(SwsContext *c, const uint8_t *src[],
                                       int srcStride[],
                                       int srcSliceY, int srcSliceH,
                                       uint8_t *dst[], int dstStride[])
{
    int y, h_size;

    YUV2RGB_LOOP(2)

#ifdef DITHER1XBPP
        c->blueDither  = ff_dither8[y       & 1];
        c->greenDither = ff_dither8[y       & 1];
        c->redDither   = ff_dither8[(y + 1) & 1];
#endif

        YUV2RGB_INITIAL_LOAD
        YUV2RGB
        RGB_PACK_INTERLEAVE
#ifdef DITHER1XBPP
        DITHER_RGB
#endif
        RGB_PACK16(pb_03, 1)

    YUV2RGB_ENDLOOP(2)
    YUV2RGB_OPERANDS
    YUV2RGB_ENDFUNC
}

static inline int RENAME(yuv420_rgb16)(SwsContext *c, const uint8_t *src[],
                                       int srcStride[],
                                       int srcSliceY, int srcSliceH,
                                       uint8_t *dst[], int dstStride[])
{
    int y, h_size;

    YUV2RGB_LOOP(2)

#ifdef DITHER1XBPP
        c->blueDither  = ff_dither8[y       & 1];
        c->greenDither = ff_dither4[y       & 1];
        c->redDither   = ff_dither8[(y + 1) & 1];
#endif

        YUV2RGB_INITIAL_LOAD
        YUV2RGB
        RGB_PACK_INTERLEAVE
#ifdef DITHER1XBPP
        DITHER_RGB
#endif
        RGB_PACK16(pb_07, 0)

    YUV2RGB_ENDLOOP(2)
    YUV2RGB_OPERANDS
    YUV2RGB_ENDFUNC
}
#endif /* !COMPILE_TEMPLATE_MMX2 */

#define RGB_PACK24(blue, red)\
    "packuswb  %%mm3,      %%mm0 \n" /* R0 R2 R4 R6 R1 R3 R5 R7 */\
    "packuswb  %%mm5,      %%mm1 \n" /* B0 B2 B4 B6 B1 B3 B5 B7 */\
    "packuswb  %%mm7,      %%mm2 \n" /* G0 G2 G4 G6 G1 G3 G5 G7 */\
    "movq      %%mm"red",  %%mm3 \n"\
    "movq      %%mm"blue", %%mm6 \n"\
    "psrlq     $32,        %%mm"red" \n" /* R1 R3 R5 R7 */\
    "punpcklbw %%mm2,      %%mm3 \n" /* R0 G0 R2 G2 R4 G4 R6 G6 */\
    "punpcklbw %%mm"red",  %%mm6 \n" /* B0 R1 B2 R3 B4 R5 B6 R7 */\
    "movq      %%mm3,      %%mm5 \n"\
    "punpckhbw %%mm"blue", %%mm2 \n" /* G1 B1 G3 B3 G5 B5 G7 B7 */\
    "punpcklwd %%mm6,      %%mm3 \n" /* R0 G0 B0 R1 R2 G2 B2 R3 */\
    "punpckhwd %%mm6,      %%mm5 \n" /* R4 G4 B4 R5 R6 G6 B6 R7 */\
    RGB_PACK24_B

#if COMPILE_TEMPLATE_MMX2
DECLARE_ASM_CONST(8, int16_t, mask1101[4]) = {-1,-1, 0,-1};
DECLARE_ASM_CONST(8, int16_t, mask0010[4]) = { 0, 0,-1, 0};
DECLARE_ASM_CONST(8, int16_t, mask0110[4]) = { 0,-1,-1, 0};
DECLARE_ASM_CONST(8, int16_t, mask1001[4]) = {-1, 0, 0,-1};
DECLARE_ASM_CONST(8, int16_t, mask0100[4]) = { 0,-1, 0, 0};
#undef RGB_PACK24_B
#define RGB_PACK24_B\
    "pshufw    $0xc6,  %%mm2, %%mm1 \n"\
    "pshufw    $0x84,  %%mm3, %%mm6 \n"\
    "pshufw    $0x38,  %%mm5, %%mm7 \n"\
    "pand "MANGLE(mask1101)", %%mm6 \n" /* R0 G0 B0 R1 -- -- R2 G2 */\
    "movq      %%mm1,         %%mm0 \n"\
    "pand "MANGLE(mask0110)", %%mm7 \n" /* -- -- R6 G6 B6 R7 -- -- */\
    "movq      %%mm1,         %%mm2 \n"\
    "pand "MANGLE(mask0100)", %%mm1 \n" /* -- -- G3 B3 -- -- -- -- */\
    "psrlq       $48,         %%mm3 \n" /* B2 R3 -- -- -- -- -- -- */\
    "pand "MANGLE(mask0010)", %%mm0 \n" /* -- -- -- -- G1 B1 -- -- */\
    "psllq       $32,         %%mm5 \n" /* -- -- -- -- R4 G4 B4 R5 */\
    "pand "MANGLE(mask1001)", %%mm2 \n" /* G5 B5 -- -- -- -- G7 B7 */\
    "por       %%mm3,         %%mm1 \n"\
    "por       %%mm6,         %%mm0 \n"\
    "por       %%mm5,         %%mm1 \n"\
    "por       %%mm7,         %%mm2 \n"\
    MOVNTQ"    %%mm0,          (%1) \n"\
    MOVNTQ"    %%mm1,         8(%1) \n"\
    MOVNTQ"    %%mm2,        16(%1) \n"\

#else
#undef RGB_PACK24_B
#define RGB_PACK24_B\
    "movd      %%mm3,       (%1) \n" /* R0 G0 B0 R1 */\
    "movd      %%mm2,      4(%1) \n" /* G1 B1 */\
    "psrlq     $32,        %%mm3 \n"\
    "psrlq     $16,        %%mm2 \n"\
    "movd      %%mm3,      6(%1) \n" /* R2 G2 B2 R3 */\
    "movd      %%mm2,     10(%1) \n" /* G3 B3 */\
    "psrlq     $16,        %%mm2 \n"\
    "movd      %%mm5,     12(%1) \n" /* R4 G4 B4 R5 */\
    "movd      %%mm2,     16(%1) \n" /* G5 B5 */\
    "psrlq     $32,        %%mm5 \n"\
    "movd      %%mm2,     20(%1) \n" /* -- -- G7 B7 */\
    "movd      %%mm5,     18(%1) \n" /* R6 G6 B6 R7 */\

#endif

static inline int RENAME(yuv420_rgb24)(SwsContext *c, const uint8_t *src[],
                                       int srcStride[],
                                       int srcSliceY, int srcSliceH,
                                       uint8_t *dst[], int dstStride[])
{
    int y, h_size;

    YUV2RGB_LOOP(3)

        YUV2RGB_INITIAL_LOAD
        YUV2RGB
        RGB_PACK24(REG_BLUE, REG_RED)

    YUV2RGB_ENDLOOP(3)
    YUV2RGB_OPERANDS
    YUV2RGB_ENDFUNC
}

static inline int RENAME(yuv420_bgr24)(SwsContext *c, const uint8_t *src[],
                                       int srcStride[],
                                       int srcSliceY, int srcSliceH,
                                       uint8_t *dst[], int dstStride[])
{
    int y, h_size;

    YUV2RGB_LOOP(3)

        YUV2RGB_INITIAL_LOAD
        YUV2RGB
        RGB_PACK24(REG_RED, REG_BLUE)

    YUV2RGB_ENDLOOP(3)
    YUV2RGB_OPERANDS
    YUV2RGB_ENDFUNC
}


#define SET_EMPTY_ALPHA                                                      \
    "pcmpeqd   %%mm"REG_ALPHA", %%mm"REG_ALPHA"\n\t" /* set alpha to 0xFF */ \

#define LOAD_ALPHA                                   \
    "movq      (%6, %0, 2),     %%mm"REG_ALPHA"\n\t" \

#define RGB_PACK32(red, green, blue, alpha)  \
    "movq      %%mm"blue",  %%mm5\n\t"       \
    "movq      %%mm"red",   %%mm6\n\t"       \
    "punpckhbw %%mm"green", %%mm5\n\t"       \
    "punpcklbw %%mm"green", %%mm"blue"\n\t"  \
    "punpckhbw %%mm"alpha", %%mm6\n\t"       \
    "punpcklbw %%mm"alpha", %%mm"red"\n\t"   \
    "movq      %%mm"blue",  %%mm"green"\n\t" \
    "movq      %%mm5,       %%mm"alpha"\n\t" \
    "punpcklwd %%mm"red",   %%mm"blue"\n\t"  \
    "punpckhwd %%mm"red",   %%mm"green"\n\t" \
    "punpcklwd %%mm6,       %%mm5\n\t"       \
    "punpckhwd %%mm6,       %%mm"alpha"\n\t" \
    MOVNTQ "   %%mm"blue",   0(%1)\n\t"      \
    MOVNTQ "   %%mm"green",  8(%1)\n\t"      \
    MOVNTQ "   %%mm5,       16(%1)\n\t"      \
    MOVNTQ "   %%mm"alpha", 24(%1)\n\t"      \

#if !COMPILE_TEMPLATE_MMX2
static inline int RENAME(yuv420_rgb32)(SwsContext *c, const uint8_t *src[],
                                       int srcStride[],
                                       int srcSliceY, int srcSliceH,
                                       uint8_t *dst[], int dstStride[])
{
    int y, h_size;

    YUV2RGB_LOOP(4)

        YUV2RGB_INITIAL_LOAD
        YUV2RGB
        RGB_PACK_INTERLEAVE
        SET_EMPTY_ALPHA
        RGB_PACK32(REG_RED, REG_GREEN, REG_BLUE, REG_ALPHA)

    YUV2RGB_ENDLOOP(4)
    YUV2RGB_OPERANDS
    YUV2RGB_ENDFUNC
}

#if HAVE_7REGS && CONFIG_SWSCALE_ALPHA
static inline int RENAME(yuva420_rgb32)(SwsContext *c, const uint8_t *src[],
                                        int srcStride[],
                                        int srcSliceY, int srcSliceH,
                                        uint8_t *dst[], int dstStride[])
{
    int y, h_size;

    YUV2RGB_LOOP(4)

        const uint8_t *pa = src[3] + y * srcStride[3];
        YUV2RGB_INITIAL_LOAD
        YUV2RGB
        RGB_PACK_INTERLEAVE
        LOAD_ALPHA
        RGB_PACK32(REG_RED, REG_GREEN, REG_BLUE, REG_ALPHA)

    YUV2RGB_ENDLOOP(4)
    YUV2RGB_OPERANDS_ALPHA
    YUV2RGB_ENDFUNC
<<<<<<< HEAD
#endif
    return 0;
=======
>>>>>>> 9bbd6a4c
}
#endif

static inline int RENAME(yuv420_bgr32)(SwsContext *c, const uint8_t *src[],
                                       int srcStride[],
                                       int srcSliceY, int srcSliceH,
                                       uint8_t *dst[], int dstStride[])
{
    int y, h_size;

    YUV2RGB_LOOP(4)

        YUV2RGB_INITIAL_LOAD
        YUV2RGB
        RGB_PACK_INTERLEAVE
        SET_EMPTY_ALPHA
        RGB_PACK32(REG_BLUE, REG_GREEN, REG_RED, REG_ALPHA)

    YUV2RGB_ENDLOOP(4)
    YUV2RGB_OPERANDS
    YUV2RGB_ENDFUNC
}

#if HAVE_7REGS && CONFIG_SWSCALE_ALPHA
static inline int RENAME(yuva420_bgr32)(SwsContext *c, const uint8_t *src[],
                                        int srcStride[],
                                        int srcSliceY, int srcSliceH,
                                        uint8_t *dst[], int dstStride[])
{
    int y, h_size;

    YUV2RGB_LOOP(4)

        const uint8_t *pa = src[3] + y * srcStride[3];
        YUV2RGB_INITIAL_LOAD
        YUV2RGB
        RGB_PACK_INTERLEAVE
        LOAD_ALPHA
        RGB_PACK32(REG_BLUE, REG_GREEN, REG_RED, REG_ALPHA)

    YUV2RGB_ENDLOOP(4)
    YUV2RGB_OPERANDS_ALPHA
    YUV2RGB_ENDFUNC
<<<<<<< HEAD
#endif
    return 0;
}
=======
}
#endif

#endif /* !COMPILE_TEMPLATE_MMX2 */
>>>>>>> 9bbd6a4c
<|MERGE_RESOLUTION|>--- conflicted
+++ resolved
@@ -403,11 +403,6 @@
     YUV2RGB_ENDLOOP(4)
     YUV2RGB_OPERANDS_ALPHA
     YUV2RGB_ENDFUNC
-<<<<<<< HEAD
-#endif
-    return 0;
-=======
->>>>>>> 9bbd6a4c
 }
 #endif
 
@@ -451,13 +446,7 @@
     YUV2RGB_ENDLOOP(4)
     YUV2RGB_OPERANDS_ALPHA
     YUV2RGB_ENDFUNC
-<<<<<<< HEAD
-#endif
-    return 0;
-}
-=======
-}
-#endif
-
-#endif /* !COMPILE_TEMPLATE_MMX2 */
->>>>>>> 9bbd6a4c
+}
+#endif
+
+#endif /* !COMPILE_TEMPLATE_MMX2 */